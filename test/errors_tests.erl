--- conflicted
+++ resolved
@@ -157,12 +157,8 @@
     ?ERROR_BAD_VALUE_NAME,
     ?ERROR_BAD_VALUE_DOMAIN,
     ?ERROR_BAD_VALUE_SUBDOMAIN,
-<<<<<<< HEAD
-    ?ERROR_BAD_VALUE_CAVEATS,
+    ?ERROR_BAD_VALUE_CAVEAT(#{<<"foo">> => <<"bar">>}),
     ?ERROR_BAD_VALUE_QOS_PARAMETERS,
-=======
-    ?ERROR_BAD_VALUE_CAVEAT(#{<<"foo">> => <<"bar">>}),
->>>>>>> 00331564
     ?ERROR_BAD_GUI_PACKAGE,
     ?ERROR_GUI_PACKAGE_TOO_LARGE,
     ?ERROR_GUI_PACKAGE_UNVERIFIED,
