--- conflicted
+++ resolved
@@ -51,12 +51,9 @@
 %%%===================================================================
 
 setup() ->
-<<<<<<< HEAD
     node_cache:init(),
-=======
     clock_freezer_mock:setup(),
 
->>>>>>> de7971e6
     meck:new(locus),
     meck:expect(locus, lookup, fun(DbType, _IP) ->
         case mock_is_db_loaded(DbType) of
@@ -85,23 +82,10 @@
             false -> {error, database_unknown}
         end
     end),
-
-<<<<<<< HEAD
-    meck:new(time_utils, []),
-    meck:expect(time_utils, timestamp_seconds, fun() ->
-        get_mocked_time()
-    end),
-    meck:expect(time_utils, timestamp_millis, fun() ->
-        get_mocked_time() * 1000
-    end),
     
     meck:new(node_cache, [passthrough]),
-    meck:expect(node_cache, now, fun() ->
-        get_mocked_time() * 1000
-    end),
-
-=======
->>>>>>> de7971e6
+    meck:expect(node_cache, now, fun clock_freezer_mock:current_time_seconds/0),
+
     TmpDir = mochitemp:mkdtemp(),
 
     ctool:set_env(maxmind_licence_key, ?DUMMY_LICENSE_KEY),
@@ -153,20 +137,13 @@
 
 
 teardown(#{tmpDir := TmpDir}) ->
-<<<<<<< HEAD
     node_cache:destroy(),
+    clock_freezer_mock:teardown(),
+
     ?assert(meck:validate(locus)),
     ok = meck:unload(locus),
-    ?assert(meck:validate(time_utils)),
-    ok = meck:unload(time_utils),
     ?assert(meck:validate(node_cache)),
     ok = meck:unload(node_cache),
-=======
-    clock_freezer_mock:teardown(),
-
-    ?assert(meck:validate(locus)),
-    ok = meck:unload(locus),
->>>>>>> de7971e6
     ?assert(meck:validate(http_client)),
     ok = meck:unload(http_client),
 
