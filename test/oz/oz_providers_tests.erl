%%%-------------------------------------------------------------------
%%% @author Krzysztof Trzepla
%%% @copyright (C) 2014 ACK CYFRONET AGH
%%% This software is released under the MIT license
%%% cited in 'LICENSE.txt'.
%%% @end
%%%-------------------------------------------------------------------
%%% @doc This module tests the functionality of oz_providers module.
%%% It contains unit tests that base on eunit.
%%% @end
%%%-------------------------------------------------------------------

-module(oz_providers_tests).

-ifdef(TEST).

-include("oz/oz_spaces.hrl").
-include("oz/oz_providers.hrl").
-include_lib("eunit/include/eunit.hrl").

%%%===================================================================
%%% Tests description
%%%===================================================================

oz_providers_test_() ->
    {foreach,
        fun setup/0,
        fun teardown/1,
        [
            {"register", fun should_register/0},
            {"unregister", fun should_unregister/0},
            {"get details", fun should_get_details/0},
            {"get details for given provider",
                fun should_get_details_for_given_provider/0},
            {"modify details", fun should_modify_details/0},
            {"check ip address", fun should_check_ip_address/0},
            {"check GUI port", fun should_check_gui_port/0},
            {"check REST port", fun should_check_rest_port/0},
            {"create space", fun should_create_space/0},
            {"support space", fun should_support_space/0},
            {"revoke space support", fun should_revoke_space_support/0},
            {"get spaces", fun should_get_spaces/0},
            {"get space details", fun should_get_space_details/0}
        ]
    }.

%%%===================================================================
%%% Setup/teardown functions
%%%===================================================================

setup() ->
    meck:new(oz_endpoint),
<<<<<<< HEAD
    meck:expect(oz_endpoint, provider_request, fun
=======
    meck:expect(oz_endpoint, auth_request, fun
        (client, "/providers/providerId", get) ->
            {ok, 200, response_headers, response_body};
>>>>>>> b0e3d1b6
        (client, "/provider", get) ->
            {ok, 200, response_headers, response_body};
        (client, "/provider", delete) ->
            {ok, 202, response_headers, response_body};
        (client, "/provider/spaces", get) ->
            {ok, 200, response_headers, response_body};
        (client, "/provider/spaces/spaceId", get) ->
            {ok, 200, response_headers, response_body};
        (client, "/provider/spaces/spaceId", delete) ->
            {ok, 202, response_headers, response_body}
    end),
    meck:expect(oz_endpoint, provider_request, fun
        (client, "/provider", patch, <<"body">>) ->
            {ok, 204, response_headers, response_body};
        (client, "/provider/spaces", post, <<"body">>) ->
            {ok, 201, [{<<"location">>, <<"/spaces/spaceId">>}], response_body};
        (client, "/provider/spaces/support", post, <<"body">>) ->
            {ok, 201, [{<<"location">>, <<"/provider/spaces/spaceId">>}],
                response_body}
    end),
    meck:expect(oz_endpoint, request, fun
        (client, "/provider", post, <<"body">>) ->
            {ok, 200, response_headers, response_body};
        (client, "/provider/test/check_my_ports", post, <<"body">>) ->
            {ok, 200, response_headers, response_body};
        (client, "/provider/test/check_my_ip", get, <<>>) ->
            {ok, 200, response_headers, response_body}
    end).


teardown(_) ->
    ?assert(meck:validate(oz_endpoint)),
    ok = meck:unload(oz_endpoint).

%%%===================================================================
%%% Tests functions
%%%===================================================================

should_register() ->
    meck:new(json_utils),
    meck:expect(json_utils, encode, fun(parameters) -> <<"body">> end),
    meck:expect(json_utils, decode,
        fun(response_body) ->
            [
                {<<"providerId">>, <<"providerId">>},
                {<<"certificate">>, <<"certificate">>}
            ]
        end),

    Answer = oz_providers:register(client, parameters),
    ?assertEqual({ok, <<"providerId">>, <<"certificate">>}, Answer),

    ?assert(meck:validate(json_utils)),
    ok = meck:unload(json_utils).


should_unregister() ->
    Answer = oz_providers:unregister(client),
    ?assertEqual(ok, Answer).


should_get_details() ->
    meck:new(json_utils),
    meck:expect(json_utils, decode,
        fun(response_body) ->
            [
                {<<"providerId">>, <<"providerId">>},
                {<<"clientName">>, <<"name">>},
                {<<"urls">>, <<"urls">>},
                {<<"redirectionPoint">>, <<"redirectionPoint">>},
                {<<"latitude">>, <<"latitude">>},
                {<<"longitude">>, <<"longitude">>}
            ]
        end),

    Answer = oz_providers:get_details(client),
    ?assertEqual({ok, #provider_details{
        id = <<"providerId">>,
        urls = <<"urls">>,
        name = <<"name">>,
        redirection_point = <<"redirectionPoint">>,
        latitude = <<"latitude">>,
        longitude = <<"longitude">>
    }}, Answer),

    ?assert(meck:validate(json_utils)),
    ok = meck:unload(json_utils).


should_get_details_for_given_provider() ->
    meck:new(json_utils),
    meck:expect(json_utils, decode,
        fun(response_body) ->
            [
                {<<"providerId">>, <<"providerId">>},
                {<<"clientName">>, <<"name">>},
                {<<"urls">>, <<"urls">>},
                {<<"redirectionPoint">>, <<"redirectionPoint">>},
                {<<"latitude">>, <<"latitude">>},
                {<<"longitude">>, <<"longitude">>}
            ]
        end),

    Answer = oz_providers:get_details(client, <<"providerId">>),
    ?assertEqual({ok, #provider_details{
        id = <<"providerId">>,
        name = <<"name">>,
        urls = <<"urls">>,
        redirection_point = <<"redirectionPoint">>,
        latitude = <<"latitude">>,
        longitude = <<"longitude">>
    }}, Answer),

    ?assert(meck:validate(json_utils)),
    ok = meck:unload(json_utils).


should_modify_details() ->
    meck:new(json_utils),
    meck:expect(json_utils, encode, fun(parameters) -> <<"body">> end),

    Answer = oz_providers:modify_details(client, parameters),
    ?assertEqual(ok, Answer),

    ?assert(meck:validate(json_utils)),
    ok = meck:unload(json_utils).


should_check_ip_address() ->
    meck:new(json_utils),
    meck:expect(json_utils, decode, fun(response_body) -> <<"ipAddress">> end),

    Answer = oz_providers:check_ip_address(client),
    ?assertEqual({ok, <<"ipAddress">>}, Answer),

    ?assert(meck:validate(json_utils)),
    ok = meck:unload(json_utils).


should_check_gui_port() ->
    meck:new(json_utils),
    meck:expect(json_utils, encode, fun
        ([{<<"gui">>, <<"https://ipAddress:443/connection_check">>}]) ->
            <<"body">>
    end),
    meck:expect(json_utils, decode, fun(response_body) ->
        [{<<"https://ipAddress:443/connection_check">>, <<"ok">>}]
    end),

    Answer = oz_providers:check_port(client, <<"ipAddress">>, 443, <<"gui">>),
    ?assertEqual(ok, Answer),

    ?assert(meck:validate(json_utils)),
    ok = meck:unload(json_utils).


should_check_rest_port() ->
    meck:new(json_utils),
    meck:expect(json_utils, encode, fun([{<<"rest">>,
        <<"https://ipAddress:8443/rest/latest/connection_check">>}]) ->
        <<"body">>
    end),
    meck:expect(json_utils, decode, fun(response_body) ->
        [{<<"https://ipAddress:8443/rest/latest/connection_check">>, <<"ok">>}]
    end),

    Answer = oz_providers:check_port(client, <<"ipAddress">>, 8443, <<"rest">>),
    ?assertEqual(ok, Answer),

    ?assert(meck:validate(json_utils)),
    ok = meck:unload(json_utils).


should_create_space() ->
    meck:new(json_utils),
    meck:expect(json_utils, encode, fun(parameters) -> <<"body">> end),

    Answer = oz_providers:create_space(client, parameters),
    ?assertEqual({ok, <<"spaceId">>}, Answer),

    ?assert(meck:validate(json_utils)),
    ok = meck:unload(json_utils).


should_support_space() ->
    meck:new(json_utils),
    meck:expect(json_utils, encode, fun(parameters) -> <<"body">> end),

    Answer = oz_providers:support_space(client, parameters),
    ?assertEqual({ok, <<"spaceId">>}, Answer),

    ?assert(meck:validate(json_utils)),
    ok = meck:unload(json_utils).


should_revoke_space_support() ->
    Answer = oz_providers:revoke_space_support(client, <<"spaceId">>),
    ?assertEqual(ok, Answer).


should_get_spaces() ->
    meck:new(json_utils),
    meck:expect(json_utils, decode, fun(response_body) ->
        [{<<"spaces">>, <<"spaces">>}]
    end),

    Answer = oz_providers:get_spaces(client),
    ?assertEqual({ok, <<"spaces">>}, Answer),

    ?assert(meck:validate(json_utils)),
    ok = meck:unload(json_utils).


should_get_space_details() ->
    meck:new(json_utils),
    meck:expect(json_utils, decode, fun(response_body) ->
        [
            {<<"spaceId">>, <<"spaceId">>},
            {<<"name">>, <<"name">>},
            {<<"providersSupports">>, [{<<"providerId">>, 123}]}
        ]
    end),

    Answer = oz_providers:get_space_details(client, <<"spaceId">>),
    ?assertEqual({ok, #space_details{id = <<"spaceId">>, name = <<"name">>,
        providers_supports = [{<<"providerId">>, 123}]}}, Answer),

    ?assert(meck:validate(json_utils)),
    ok = meck:unload(json_utils).

-endif.<|MERGE_RESOLUTION|>--- conflicted
+++ resolved
@@ -50,13 +50,9 @@
 
 setup() ->
     meck:new(oz_endpoint),
-<<<<<<< HEAD
     meck:expect(oz_endpoint, provider_request, fun
-=======
-    meck:expect(oz_endpoint, auth_request, fun
         (client, "/providers/providerId", get) ->
             {ok, 200, response_headers, response_body};
->>>>>>> b0e3d1b6
         (client, "/provider", get) ->
             {ok, 200, response_headers, response_body};
         (client, "/provider", delete) ->
