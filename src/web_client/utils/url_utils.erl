--- conflicted
+++ resolved
@@ -15,10 +15,10 @@
 -include_lib("hackney/include/hackney_lib.hrl").
 
 %% API
-<<<<<<< HEAD
 -export([
     parse/1,
-    infer_components/1
+    infer_components/1,
+    is_valid/1
 ]).
 
 -define(DEFAULT_HTTP_PORT, 80).
@@ -31,9 +31,6 @@
     path => binary(),
     qs => binary()
 }.
-=======
--export([parse/1, is_valid/1]).
->>>>>>> ed0207b7
 
 %%%===================================================================
 %%% API
@@ -44,18 +41,7 @@
 %% Parses given URI and returns identified parts.
 %% @end
 %%--------------------------------------------------------------------
-<<<<<<< HEAD
 -spec parse(Uri :: http_client:url()) -> components().
-=======
--spec parse(Uri :: http_client:url()) ->
-    #{
-        scheme => http | https,
-        host => binary(),
-        port => non_neg_integer(),
-        path => binary(),
-        qs => binary()
-    }.
->>>>>>> ed0207b7
 parse(Uri) ->
     #hackney_url{
         scheme = Scheme, host = Host, port = Port, path = Path, qs = QueryString
@@ -69,7 +55,15 @@
     }.
 
 
-<<<<<<< HEAD
+-spec is_valid(http_client:url()) -> boolean().
+is_valid(Uri) ->
+    try
+        parse(Uri),
+        true
+    catch
+        _:_ ->
+            false
+    end.
 %%--------------------------------------------------------------------
 %% @doc
 %% Parses given URI and returns identified parts.
@@ -143,14 +137,4 @@
             binary_to_integer(hd(string:split(PortAndPathPart, "/")));
         _ ->
             undefined
-=======
--spec is_valid(http_client:url()) -> boolean().
-is_valid(Uri) ->
-    try
-       parse(Uri),
-       true
-    catch
-        _:_ ->
-            false
->>>>>>> ed0207b7
     end.