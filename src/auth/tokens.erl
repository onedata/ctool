%%%-------------------------------------------------------------------
%%% @author Lukasz Opiola
%%% @copyright (C) 2019 ACK CYFRONET AGH
%%% This software is released under the MIT license
%%% cited in 'LICENSE.txt'.
%%% @end
%%%-------------------------------------------------------------------
%%% @doc
%%% This module implements a high-level API for all kinds of tokens in Onedata.
%%% Tokens are issued by Onezone services and can only be verified by them.
%%% The underlying implementation uses macaroons, which allows confining
%%% the tokens (adding contextual caveats).
%%% @end
%%%-------------------------------------------------------------------
-module(tokens).
-author("Lukasz Opiola").

-include("aai/aai.hrl").
-include("onedata.hrl").
-include("api_errors.hrl").
-include("logging.hrl").

% @todo VFS-5524 rename to #token{} after refactoring Onezone invite tokens
% Token represented by internal record
-type token() :: #auth_token{}.
% Token represented by internal record
-type audience_token() :: #audience_token{}.
% Serialized token in binary form, or any binary token
-type serialized() :: binary().

% Version of the token. Legacy tokens are identified by version 1 and must be 
% handled in legacy way to ensure backward compatibility.
-type version() :: non_neg_integer().
% Domain of the issuing Onezone
-type onezone_domain() :: binary().
% A random string that uniquely identifies the token
-type nonce() :: binary().
% Indicates if given token is persistent:
%   true -  the token's secret and possibly some additional information is
%           stored by the issuer Onezone, retrievable by nonce - such tokens
%           are revocable and traceable in the system
%   false - the token uses a shared secret and is not persisted anywhere, which
%           means it cannot be revoked or have any attached information apart
%           from that carried by the token itself
-type persistent() :: boolean().
% Type of the token as recognized across Onedata components
-type type() :: access_token | {gui_token, aai:session_id()}.

% A secret for verifying the token, known only to the issuing Onezone
-type secret() :: binary().

% Internal type used for encoding basic information about the token (version,
% nonce, persistence, subject and type), it is used as the identifier in the
% underlying macaroon, which allows creating self contained tokens that do not
% need to be stored anywhere.
-type token_identifier() :: binary().

-export_type([token/0, audience_token/0, serialized/0]).
-export_type([version/0, onezone_domain/0, persistent/0, type/0]).
-export_type([nonce/0, secret/0]).

%%% API
-export([construct/3]).
-export([verify/4]).
<<<<<<< HEAD
=======
-export([get_caveats/1]).
>>>>>>> ccbbeb42
-export([confine/2]).
-export([serialize/1, deserialize/1]).
-export([is_token/1]).
-export([generate_secret/0]).
-export([serialize_audience_token/1, serialize_audience_token/2]).
-export([deserialize_audience_token/1]).
-export([build_access_token_header/1, parse_access_token_header/1]).
-export([supported_access_token_headers/0]).
-export([build_audience_token_header/1, parse_audience_token_header/1]).

%%%===================================================================
%%% API
%%%===================================================================

%%--------------------------------------------------------------------
%% @doc
%% Constructs a new token based on a prototype - partially filled #auth_token{}
%% record.
%% @end
%%--------------------------------------------------------------------
-spec construct(Prototype :: token(), secret(), [caveats:caveat()]) -> token().
% Subject is supported for versions 2 and above, make sure that it is valid
construct(#auth_token{version = V, subject = ?SUB(S)}, _, _) when V > 1 andalso S /= user andalso S /= ?ONEPROVIDER ->
    throw(?ERROR_TOKEN_SUBJECT_INVALID);
construct(Prototype = #auth_token{onezone_domain = OzDomain}, Secret, Caveats) ->
    Identifier = to_identifier(Prototype),
    Macaroon = macaroon:create(OzDomain, Secret, Identifier),
    Prototype#auth_token{
        macaroon = caveats:add(Caveats, Macaroon)
    }.


%%--------------------------------------------------------------------
%% @doc
%% Verifies given token against given secret and supported caveats.
<<<<<<< HEAD
%% @end
%%--------------------------------------------------------------------
-spec verify(token(), secret(), aai:auth_ctx(), [caveats:type()]) ->
    {ok, aai:subject()} | {error, term()}.
=======
%% Returns the resulting #auth{} object, expressing subject's authorization
%% carried by the token.
%% @end
%%--------------------------------------------------------------------
-spec verify(token(), secret(), aai:auth_ctx(), [caveats:type()]) ->
    {ok, aai:auth()} | {error, term()}.
>>>>>>> ccbbeb42
verify(Token = #auth_token{macaroon = Macaroon}, Secret, AuthCtx, SupportedCaveats) ->
    Verifier = caveats:build_verifier(AuthCtx, SupportedCaveats),
    case macaroon_verifier:verify(Verifier, Macaroon, Secret) of
        ok ->
<<<<<<< HEAD
            {ok, Token#auth_token.subject};
        {error, {unverified_caveat, Serialized}} ->
            ?ERROR_TOKEN_CAVEAT_UNVERIFIED(Serialized);
=======
            {ok, #auth{
                subject = Token#auth_token.subject,
                caveats = caveats:get_caveats(Macaroon),
                session_id = case Token#auth_token.type of
                    ?GUI_TOKEN(SessionId) -> SessionId;
                    _ -> undefined
                end
            }};
        {error, {unverified_caveat, Serialized}} ->
            ?ERROR_TOKEN_CAVEAT_UNVERIFIED(caveats:deserialize(Serialized));
>>>>>>> ccbbeb42
        _ ->
            ?ERROR_TOKEN_INVALID
    end.


-spec get_caveats(token()) -> [caveats:caveat()].
get_caveats(#auth_token{macaroon = Macaroon}) ->
    caveats:get_caveats(Macaroon).


%%--------------------------------------------------------------------
%% @doc
%% Confines the token by adding one or more contextual caveats.
%% @end
%%--------------------------------------------------------------------
-spec confine(Token, caveats:caveat() | [caveats:caveat()]) -> Token when
    Token :: token() | serialized().
confine(Token = #auth_token{macaroon = Macaroon}, Confinement) ->
    Token#auth_token{macaroon = caveats:add(Confinement, Macaroon)};
confine(Serialized, Confinement) when is_binary(Serialized) ->
    {ok, Token} = deserialize(Serialized),
    {ok, Limited} = serialize(confine(Token, Confinement)),
    Limited.


%%--------------------------------------------------------------------
%% @doc
%% Serializes a token to portable binary form.
%% @end
%%--------------------------------------------------------------------
-spec serialize(token()) -> {ok, serialized()} | {error, term()}.
serialize(#auth_token{macaroon = Macaroon}) ->
    try macaroon:serialize(Macaroon) of
        {ok, Token64} -> {ok, base62:from_base64(Token64)};
        _ -> ?ERROR_BAD_TOKEN
    catch
        _:_ -> ?ERROR_BAD_TOKEN
    end;
serialize(_) ->
    ?ERROR_BAD_TOKEN.


%%--------------------------------------------------------------------
%% @doc
%% Deserializes a token from portable binary form.
%% @end
%%--------------------------------------------------------------------
-spec deserialize(serialized()) -> {ok, token()} | {error, term()}.
deserialize(<<>>) -> ?ERROR_BAD_TOKEN;
deserialize(Serialized) ->
    try macaroon:deserialize(base62:to_base64(Serialized)) of
        {ok, Macaroon} ->
            Identifier = macaroon:identifier(Macaroon),
            OnezoneDomain = macaroon:location(Macaroon),
            Token = from_identifier(Identifier, OnezoneDomain),
            {ok, Token#auth_token{macaroon = Macaroon}};
        _ ->
            ?ERROR_BAD_TOKEN
    catch
        Type:Reason ->
            ?debug_stacktrace("Cannot deserialize token (~p) due to ~p:~p", [
                Serialized, Type, Reason
            ]),
            ?ERROR_BAD_TOKEN
    end.


-spec is_token(term()) -> boolean().
is_token(#auth_token{macaroon = Macaroon}) ->
    macaroon:is_macaroon(Macaroon);
is_token(_) ->
    false.


-spec generate_secret() -> secret().
generate_secret() ->
    str_utils:rand_hex(macaroon:suggested_secret_length()).


-spec serialize_audience_token(audience_token()) -> {ok, serialized()} | {error, term()}.
serialize_audience_token(#audience_token{audience_type = AudienceType, token = Token}) ->
    case serialize(Token) of
        {ok, SerializedToken} ->
            {ok, serialize_audience_token(AudienceType, SerializedToken)};
        {error, _} = Error ->
            Error
    end.


-spec serialize_audience_token(aai:audience_type(), serialized()) -> serialized().
serialize_audience_token(AudienceType, SerializedToken) ->
    <<(aai:serialize_audience_type(AudienceType))/binary, "-", SerializedToken/binary>>.


-spec deserialize_audience_token(serialized()) -> {ok, audience_token()} | {error, term()}.
deserialize_audience_token(<<Type:3/binary, $-, SerializedToken/binary>>) ->
    try
        AudienceType = aai:deserialize_audience_type(Type),
        case deserialize(SerializedToken) of
            {ok, Token} ->
                {ok, #audience_token{audience_type = AudienceType, token = Token}};
            {error, _} ->
                ?ERROR_BAD_AUDIENCE_TOKEN
        end
    catch _:_ ->
        ?ERROR_BAD_AUDIENCE_TOKEN
    end;
deserialize_audience_token(SerializedToken) ->
    case deserialize(SerializedToken) of
        {ok, Token} ->
            % If no audience type indicator is given, assume it is a user
            {ok, #audience_token{audience_type = user, token = Token}};
        {error, _} = Error ->
            Error
    end.


-spec build_access_token_header(serialized()) -> cowboy:http_headers().
build_access_token_header(SerializedToken) ->
    #{<<"x-auth-token">> => SerializedToken}.


-spec parse_access_token_header(cowboy_req:req()) -> undefined | serialized().
parse_access_token_header(#{headers := #{<<"x-auth-token">> := T}}) -> T;
parse_access_token_header(#{headers := #{<<"authorization">> := <<"Bearer ", T/binary>>}}) -> T;
parse_access_token_header(#{headers := #{<<"macaroon">> := T}}) -> T; % @todo VFS-5554 Deprecated
parse_access_token_header(_) -> undefined.


-spec supported_access_token_headers() -> [binary()].
supported_access_token_headers() ->
    % @todo VFS-5554 macaroon header is deprecated
    [<<"x-auth-token">>, <<"authorization">>, <<"macaroon">>].


-spec build_audience_token_header(serialized()) -> cowboy:http_headers().
build_audience_token_header(SerializedToken) ->
    #{<<"x-onedata-audience-token">> => SerializedToken}.


-spec parse_audience_token_header(cowboy_req:req()) -> undefined | serialized().
parse_audience_token_header(#{headers := #{<<"x-onedata-audience-token">> := T}}) -> T;
parse_audience_token_header(_) -> undefined.

%%%===================================================================
%%% Internal functions
%%%===================================================================

-spec to_identifier(token()) -> token_identifier().
to_identifier(Token = #auth_token{version = 1}) ->
    % Legacy tokens do not carry any information in the identifier
    Token#auth_token.nonce;
to_identifier(Token = #auth_token{version = 2}) ->
    <<
        "2",
        "/",
        (serialize_persistence(Token#auth_token.persistent))/binary,
        "/",
        (serialize_subject(Token#auth_token.subject))/binary,
        "/",
        (serialize_type(Token#auth_token.type))/binary,
        "/",
        (Token#auth_token.nonce)/binary
    >>.


-spec from_identifier(token_identifier(), onezone_domain()) -> token().
from_identifier(Identifier, OnezoneDomain) ->
    case binary:split(Identifier, <<"/">>, [global]) of
        [Identifier] ->
            from_identifier(1, [Identifier], OnezoneDomain);
        [VersionBin | Fragments] ->
            try binary_to_integer(VersionBin) of
                Version -> from_identifier(Version, Fragments, OnezoneDomain)
            catch _:_ ->
                from_identifier(1, [Identifier], OnezoneDomain)
            end
    end.


-spec from_identifier(version(), Fragments :: [binary()], onezone_domain()) -> token().
from_identifier(1, [Identifier], OnezoneDomain) ->
    #auth_token{
        version = 1,
        onezone_domain = OnezoneDomain,
        nonce = Identifier,
        persistent = true,
        type = ?ACCESS_TOKEN
    };
from_identifier(2, [Persistent, Subject, Type, Nonce], OnezoneDomain) ->
    #auth_token{
        version = 2,
        onezone_domain = OnezoneDomain,
        nonce = Nonce,
        persistent = deserialize_persistence(Persistent),
        subject = deserialize_subject(Subject),
        type = deserialize_type(Type)
    }.


-spec serialize_persistence(boolean()) -> binary().
serialize_persistence(true) -> <<"pst">>;
serialize_persistence(false) -> <<"tmp">>.


-spec deserialize_persistence(binary()) -> boolean().
deserialize_persistence(<<"pst">>) -> true;
deserialize_persistence(<<"tmp">>) -> false.


-spec serialize_subject(aai:subject()) -> binary().
serialize_subject(?SUB(user, UserId)) -> <<"usr-", UserId/binary>>;
serialize_subject(?SUB(?ONEPROVIDER, Provider)) -> <<"prv-", Provider/binary>>.


-spec deserialize_subject(binary()) -> aai:subject().
deserialize_subject(<<"usr-", UserId/binary>>) -> ?SUB(user, UserId);
deserialize_subject(<<"prv-", Provider/binary>>) -> ?SUB(?ONEPROVIDER, Provider).


-spec serialize_type(type()) -> binary().
serialize_type(?ACCESS_TOKEN) -> <<"act">>;
serialize_type(?GUI_TOKEN(SessionId)) -> <<"gui-", SessionId/binary>>.


-spec deserialize_type(binary()) -> type().
deserialize_type(<<"act">>) -> ?ACCESS_TOKEN;
deserialize_type(<<"gui-", SessionId/binary>>) -> ?GUI_TOKEN(SessionId).<|MERGE_RESOLUTION|>--- conflicted
+++ resolved
@@ -62,10 +62,7 @@
 %%% API
 -export([construct/3]).
 -export([verify/4]).
-<<<<<<< HEAD
-=======
 -export([get_caveats/1]).
->>>>>>> ccbbeb42
 -export([confine/2]).
 -export([serialize/1, deserialize/1]).
 -export([is_token/1]).
@@ -101,28 +98,16 @@
 %%--------------------------------------------------------------------
 %% @doc
 %% Verifies given token against given secret and supported caveats.
-<<<<<<< HEAD
-%% @end
-%%--------------------------------------------------------------------
--spec verify(token(), secret(), aai:auth_ctx(), [caveats:type()]) ->
-    {ok, aai:subject()} | {error, term()}.
-=======
 %% Returns the resulting #auth{} object, expressing subject's authorization
 %% carried by the token.
 %% @end
 %%--------------------------------------------------------------------
 -spec verify(token(), secret(), aai:auth_ctx(), [caveats:type()]) ->
     {ok, aai:auth()} | {error, term()}.
->>>>>>> ccbbeb42
 verify(Token = #auth_token{macaroon = Macaroon}, Secret, AuthCtx, SupportedCaveats) ->
     Verifier = caveats:build_verifier(AuthCtx, SupportedCaveats),
     case macaroon_verifier:verify(Verifier, Macaroon, Secret) of
         ok ->
-<<<<<<< HEAD
-            {ok, Token#auth_token.subject};
-        {error, {unverified_caveat, Serialized}} ->
-            ?ERROR_TOKEN_CAVEAT_UNVERIFIED(Serialized);
-=======
             {ok, #auth{
                 subject = Token#auth_token.subject,
                 caveats = caveats:get_caveats(Macaroon),
@@ -133,7 +118,6 @@
             }};
         {error, {unverified_caveat, Serialized}} ->
             ?ERROR_TOKEN_CAVEAT_UNVERIFIED(caveats:deserialize(Serialized));
->>>>>>> ccbbeb42
         _ ->
             ?ERROR_TOKEN_INVALID
     end.
