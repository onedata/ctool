--- conflicted
+++ resolved
@@ -836,11 +836,7 @@
 to_json(?ERROR_BAD_VALUE_NAME(Key)) -> #{
     <<"id">> => <<"badValueName">>,
     <<"details">> => #{<<"key">> => Key},
-<<<<<<< HEAD
-    <<"description">> => <<"Bad value provided for \"~ts\": ", (?NAME_REQUIREMENTS_DESCRIPTION)/binary>>
-=======
     <<"description">> => ?FMT("Bad value provided for \"~ts\": ~ts", [Key, ?NAME_REQUIREMENTS_DESCRIPTION])
->>>>>>> a4f69606
 };
 to_json(?ERROR_BAD_VALUE_DOMAIN) -> #{
     <<"id">> => <<"badValueDomain">>,
