%%%-------------------------------------------------------------------
%%% @author Konrad Zemek, Lukasz Opiola
%%% @copyright (C) 2014-2016 ACK CYFRONET AGH
%%% This software is released under the MIT license
%%% cited in 'LICENSE.txt'.
%%% @end
%%%-------------------------------------------------------------------
%%% @doc
%%% The module describes privileges of users and groups in the system.
%%% @end
%%%-------------------------------------------------------------------
-module(privileges).
-author("Konrad Zemek").
-author("Lukasz Opiola").

-include("privileges.hrl").

-type privileges(Type) :: ordsets:ordset(Type).

%% User privileges with regards to group management.
-type group_privilege() ::
?GROUP_VIEW | ?GROUP_UPDATE | ?GROUP_DELETE |
?GROUP_VIEW_PRIVILEGES | ?GROUP_SET_PRIVILEGES |

?GROUP_ADD_PARENT | ?GROUP_LEAVE_PARENT |

?GROUP_ADD_CHILD | ?GROUP_REMOVE_CHILD |

?GROUP_ADD_USER | ?GROUP_REMOVE_USER |

?GROUP_ADD_SPACE | ?GROUP_LEAVE_SPACE |

?GROUP_ADD_CLUSTER | ?GROUP_LEAVE_CLUSTER |

?GROUP_CREATE_HANDLE_SERVICE | ?GROUP_LEAVE_HANDLE_SERVICE |

?GROUP_CREATE_HANDLE | ?GROUP_LEAVE_HANDLE |

?GROUP_ADD_HARVESTER | ?GROUP_REMOVE_HARVESTER.

%% User privileges with regards to Space management.
-type space_privilege() ::
?SPACE_VIEW | ?SPACE_UPDATE | ?SPACE_DELETE |
?SPACE_VIEW_PRIVILEGES | ?SPACE_SET_PRIVILEGES |

?SPACE_READ_DATA | ?SPACE_WRITE_DATA |
?SPACE_MANAGE_SHARES |
?SPACE_MANAGE_INDEXES | ?SPACE_QUERY_INDEXES |
?SPACE_VIEW_STATISTICS |

?SPACE_VIEW_TRANSFERS |
?SPACE_SCHEDULE_REPLICATION | ?SPACE_CANCEL_REPLICATION |
?SPACE_SCHEDULE_EVICTION | ?SPACE_CANCEL_EVICTION |

?SPACE_ADD_USER | ?SPACE_REMOVE_USER |

?SPACE_ADD_GROUP | ?SPACE_REMOVE_GROUP |

<<<<<<< HEAD
?SPACE_INVITE_PROVIDER | ?SPACE_REMOVE_PROVIDER |

?SPACE_ADD_HARVESTER | ?SPACE_REMOVE_HARVESTER.
=======
?SPACE_ADD_PROVIDER | ?SPACE_REMOVE_PROVIDER.
>>>>>>> b48fe37f

%% User privileges with regards to handle service.
-type handle_service_privilege() ::
%%register_handle_service | list_handle_services | % we may need those
%% privileges for admins in oz_privileges
?HANDLE_SERVICE_VIEW | ?HANDLE_SERVICE_UPDATE | ?HANDLE_SERVICE_DELETE |
?HANDLE_SERVICE_REGISTER_HANDLE | ?HANDLE_SERVICE_LIST_HANDLES.

%% User privileges with regards to handle.
-type handle_privilege() :: ?HANDLE_VIEW | ?HANDLE_UPDATE | ?HANDLE_DELETE.

<<<<<<< HEAD
%% User privileges with regards to harvester.
-type harvester_privilege() ::
?HARVESTER_VIEW | ?HARVESTER_UPDATE | ?HARVESTER_DELETE |
?HARVESTER_VIEW_PRIVILEGES | ?HARVESTER_SET_PRIVILEGES |

?HARVESTER_ADD_USER | ?HARVESTER_REMOVE_USER |

?HARVESTER_ADD_GROUP | ?HARVESTER_REMOVE_GROUP |

?HARVESTER_ADD_SPACE | ?HARVESTER_REMOVE_SPACE.
=======
%% User privileges with regards to Cluster management.
-type cluster_privilege() ::
?CLUSTER_VIEW | ?CLUSTER_UPDATE | ?CLUSTER_DELETE |
?CLUSTER_VIEW_PRIVILEGES | ?CLUSTER_SET_PRIVILEGES |

?CLUSTER_ADD_USER | ?CLUSTER_REMOVE_USER |

?CLUSTER_ADD_GROUP | ?CLUSTER_REMOVE_GROUP.
>>>>>>> b48fe37f

-type oz_privilege() ::
?OZ_VIEW_PRIVILEGES | ?OZ_SET_PRIVILEGES |

%% Privileges to administrate users in OZ
?OZ_USERS_LIST | ?OZ_USERS_VIEW |
?OZ_USERS_UPDATE | ?OZ_USERS_DELETE |
?OZ_USERS_LIST_RELATIONSHIPS | ?OZ_USERS_ADD_RELATIONSHIPS | ?OZ_USERS_REMOVE_RELATIONSHIPS |

%% Privileges to administrate groups in OZ
?OZ_GROUPS_LIST | ?OZ_GROUPS_VIEW |
?OZ_GROUPS_CREATE | ?OZ_GROUPS_UPDATE | ?OZ_GROUPS_DELETE |
?OZ_GROUPS_VIEW_PRIVILEGES | ?OZ_GROUPS_SET_PRIVILEGES |
?OZ_GROUPS_LIST_RELATIONSHIPS | ?OZ_GROUPS_ADD_RELATIONSHIPS | ?OZ_GROUPS_REMOVE_RELATIONSHIPS |

%% Privileges to administrate spaces in OZ
?OZ_SPACES_LIST | ?OZ_SPACES_VIEW |
?OZ_SPACES_CREATE | ?OZ_SPACES_UPDATE | ?OZ_SPACES_DELETE |
?OZ_SPACES_VIEW_PRIVILEGES | ?OZ_SPACES_SET_PRIVILEGES |
?OZ_SPACES_LIST_RELATIONSHIPS | ?OZ_SPACES_ADD_RELATIONSHIPS | ?OZ_SPACES_REMOVE_RELATIONSHIPS |

%% Privileges to administrate shares in OZ
?OZ_SHARES_LIST | ?OZ_SHARES_VIEW |
?OZ_SHARES_CREATE | ?OZ_SHARES_UPDATE | ?OZ_SHARES_DELETE |

%% Privileges to administrate providers in OZ
?OZ_PROVIDERS_LIST | ?OZ_PROVIDERS_VIEW |
?OZ_PROVIDERS_UPDATE | ?OZ_PROVIDERS_DELETE |
?OZ_PROVIDERS_LIST_RELATIONSHIPS | ?OZ_PROVIDERS_INVITE |

%% Privileges to administrate handle services in OZ
?OZ_HANDLE_SERVICES_LIST | ?OZ_HANDLE_SERVICES_VIEW |
?OZ_HANDLE_SERVICES_CREATE | ?OZ_HANDLE_SERVICES_UPDATE | ?OZ_HANDLE_SERVICES_DELETE |
?OZ_HANDLE_SERVICES_VIEW_PRIVILEGES | ?OZ_HANDLE_SERVICES_SET_PRIVILEGES |
?OZ_HANDLE_SERVICES_LIST_RELATIONSHIPS | ?OZ_HANDLE_SERVICES_ADD_RELATIONSHIPS | ?OZ_HANDLE_SERVICES_REMOVE_RELATIONSHIPS |

%% Privileges to administrate handles in OZ
?OZ_HANDLES_LIST | ?OZ_HANDLES_VIEW |
?OZ_HANDLES_CREATE | ?OZ_HANDLES_UPDATE | ?OZ_HANDLES_DELETE |
?OZ_HANDLES_VIEW_PRIVILEGES | ?OZ_HANDLES_SET_PRIVILEGES |
?OZ_HANDLES_LIST_RELATIONSHIPS | ?OZ_HANDLES_ADD_RELATIONSHIPS | ?OZ_HANDLES_REMOVE_RELATIONSHIPS |

<<<<<<< HEAD
%% Privileges to administrate harvesters in OZ
?OZ_HARVESTERS_LIST | ?OZ_HARVESTERS_VIEW |
?OZ_HARVESTERS_CREATE | ?OZ_HARVESTERS_UPDATE | ?OZ_HARVESTERS_DELETE |
?OZ_HARVESTERS_VIEW_PRIVILEGES | ?OZ_HARVESTERS_SET_PRIVILEGES |
?OZ_HARVESTERS_LIST_RELATIONSHIPS | ?OZ_HARVESTERS_ADD_RELATIONSHIPS | ?OZ_HARVESTERS_REMOVE_RELATIONSHIPS.
=======
%% Privileges to administrate clusters in OZ
?OZ_CLUSTERS_LIST | ?OZ_CLUSTERS_VIEW |?OZ_CLUSTERS_UPDATE |
?OZ_CLUSTERS_VIEW_PRIVILEGES | ?OZ_CLUSTERS_SET_PRIVILEGES |
?OZ_CLUSTERS_LIST_RELATIONSHIPS | ?OZ_CLUSTERS_ADD_RELATIONSHIPS | ?OZ_CLUSTERS_REMOVE_RELATIONSHIPS.
>>>>>>> b48fe37f


-export_type([
    privileges/1,
    space_privilege/0,
    group_privilege/0,
    handle_service_privilege/0,
    handle_privilege/0,
<<<<<<< HEAD
    harvester_privilege/0,
=======
    cluster_privilege/0,
>>>>>>> b48fe37f
    oz_privilege/0
]).

% Privileges manipulation
-export([from_list/1, union/2, subtract/2]).
% Privileges in the system
-export([group_user/0, group_manager/0, group_admin/0, group_privileges/0]).
-export([space_user/0, space_manager/0, space_admin/0, space_privileges/0]).
-export([handle_service_user/0, handle_service_admin/0,
    handle_service_privileges/0]).
-export([handle_user/0, handle_admin/0, handle_privileges/0]).
<<<<<<< HEAD
-export([harvester_user/0, harvester_admin/0, harvester_privileges/0]).
=======
-export([cluster_user/0, cluster_manager/0, cluster_admin/0, cluster_privileges/0]).
>>>>>>> b48fe37f
-export([oz_viewer/0, oz_admin/0, oz_privileges/0]).

%%%===================================================================
%%% API
%%%===================================================================

%%--------------------------------------------------------------------
%% @doc Returns privileges from list. It is required so that privileges are
%% always sorted.
%% @end
%%--------------------------------------------------------------------
-spec from_list(PrivilegesList :: [atom()]) -> privileges(atom()).
from_list(PrivilegesList) ->
    ordsets:from_list(PrivilegesList).


%%--------------------------------------------------------------------
%% @doc Returns privileges from list. It is required so that privileges are
%% always sorted.
%% @end
%%--------------------------------------------------------------------
-spec union(PrivsA :: [atom()], PrivsB :: [atom()]) -> privileges(atom()).
union(PrivilegesA, PrivilegesB) ->
    ordsets:union(from_list(PrivilegesA), from_list(PrivilegesB)).


%%--------------------------------------------------------------------
%% @doc Returns privileges from list. It is required so that privileges are
%% always sorted.
%% @end
%%--------------------------------------------------------------------
-spec subtract(PrivsA :: [atom()], PrivsB :: [atom()]) -> privileges(atom()).
subtract(PrivilegesA, PrivilegesB) ->
    ordsets:subtract(from_list(PrivilegesA), from_list(PrivilegesB)).


%%--------------------------------------------------------------------
%% @doc A privilege level of a group user.
%%--------------------------------------------------------------------
-spec group_user() -> privileges(group_privilege()).
group_user() ->
    from_list([?GROUP_VIEW]).

%%--------------------------------------------------------------------
%% @doc A privilege level of a group manager.
%%--------------------------------------------------------------------
-spec group_manager() -> privileges(group_privilege()).
group_manager() ->
    union(group_user(), [
        ?GROUP_VIEW_PRIVILEGES,
        ?GROUP_ADD_USER, ?GROUP_REMOVE_USER,
        ?GROUP_ADD_PARENT, ?GROUP_LEAVE_PARENT,
        ?GROUP_ADD_CHILD, ?GROUP_REMOVE_CHILD,
        ?GROUP_ADD_HARVESTER, ?GROUP_REMOVE_HARVESTER
    ]).

%%--------------------------------------------------------------------
%% @doc A privilege level of a group administrator. This level contains all
%% atoms representing group privileges.
%% @end
%%--------------------------------------------------------------------
-spec group_admin() -> privileges(group_privilege()).
group_admin() ->
    union(group_manager(), [
        ?GROUP_UPDATE, ?GROUP_DELETE,
<<<<<<< HEAD
        ?GROUP_VIEW_PRIVILEGES, ?GROUP_SET_PRIVILEGES,
=======
        ?GROUP_SET_PRIVILEGES,
>>>>>>> b48fe37f
        ?GROUP_ADD_SPACE, ?GROUP_LEAVE_SPACE,
        ?GROUP_ADD_CLUSTER, ?GROUP_LEAVE_CLUSTER,
        ?GROUP_CREATE_HANDLE_SERVICE, ?GROUP_LEAVE_HANDLE_SERVICE,
        ?GROUP_CREATE_HANDLE, ?GROUP_LEAVE_HANDLE
    ]).

%%--------------------------------------------------------------------
%% @doc All atoms representing group privileges.
%% @equiv group_admin()
%%--------------------------------------------------------------------
-spec group_privileges() -> privileges(group_privilege()).
group_privileges() ->
    group_admin().


%%--------------------------------------------------------------------
%% @doc A privilege level of a Space user.
%%--------------------------------------------------------------------
-spec space_user() -> privileges(space_privilege()).
space_user() ->
    from_list([
        ?SPACE_VIEW,
        ?SPACE_READ_DATA, ?SPACE_WRITE_DATA,
        ?SPACE_VIEW_TRANSFERS
    ]).

%%--------------------------------------------------------------------
%% @doc A privilege level of a Space manager.
%%--------------------------------------------------------------------
-spec space_manager() -> privileges(space_privilege()).
space_manager() ->
    union(space_user(), [
        ?SPACE_VIEW_PRIVILEGES,
        ?SPACE_ADD_USER, ?SPACE_REMOVE_USER,
        ?SPACE_ADD_GROUP, ?SPACE_REMOVE_GROUP,
        ?SPACE_ADD_HARVESTER, ?SPACE_REMOVE_HARVESTER,
        ?SPACE_MANAGE_SHARES,
        ?SPACE_QUERY_INDEXES,
        ?SPACE_VIEW_STATISTICS,
        ?SPACE_SCHEDULE_REPLICATION
    ]).

%%--------------------------------------------------------------------
%% @doc A privilege level of a Space administrator. This level contains all
%% atoms representing space privileges.
%% @end
%%--------------------------------------------------------------------
-spec space_admin() -> privileges(space_privilege()).
space_admin() ->
    union(space_manager(), [
        ?SPACE_UPDATE, ?SPACE_DELETE,
        ?SPACE_SET_PRIVILEGES,
        ?SPACE_ADD_PROVIDER, ?SPACE_REMOVE_PROVIDER,
        ?SPACE_MANAGE_INDEXES,
        ?SPACE_CANCEL_REPLICATION,
        ?SPACE_SCHEDULE_EVICTION, ?SPACE_CANCEL_EVICTION
    ]).

%%--------------------------------------------------------------------
%% @doc All atoms representing space privileges.
%% @equiv space_admin()
%%--------------------------------------------------------------------
-spec space_privileges() -> privileges(space_privilege()).
space_privileges() ->
    space_admin().


%%--------------------------------------------------------------------
%% @doc A privilege level of a handle_service user.
%%--------------------------------------------------------------------
-spec handle_service_user() -> privileges(handle_service_privilege()).
handle_service_user() ->
    from_list([?HANDLE_SERVICE_VIEW, ?HANDLE_SERVICE_REGISTER_HANDLE]).

%%--------------------------------------------------------------------
%% @doc A privilege level of a handle_service administrator. This level contains all
%% atoms representing handle_service privileges.
%% @end
%%--------------------------------------------------------------------
-spec handle_service_admin() -> privileges(handle_service_privilege()).
handle_service_admin() ->
    union(handle_service_user(), [
        ?HANDLE_SERVICE_UPDATE,
        ?HANDLE_SERVICE_DELETE,
        ?HANDLE_SERVICE_LIST_HANDLES
    ]).

%%--------------------------------------------------------------------
%% @doc All atoms representing handle_service privileges.
%% @equiv handle_service_admin()
%%--------------------------------------------------------------------
-spec handle_service_privileges() -> privileges(handle_service_privilege()).
handle_service_privileges() ->
    handle_service_admin().


%%--------------------------------------------------------------------
%% @doc A privilege level of a handle user.
%%--------------------------------------------------------------------
-spec handle_user() -> privileges(handle_privilege()).
handle_user() ->
    from_list([?HANDLE_VIEW]).

%%--------------------------------------------------------------------
%% @doc A privilege level of a handle administrator. This level contains all
%% atoms representing handle privileges.
%% @end
%%--------------------------------------------------------------------
-spec handle_admin() -> privileges(handle_privilege()).
handle_admin() ->
    union(handle_user(), [
        ?HANDLE_UPDATE,
        ?HANDLE_DELETE
    ]).

%%--------------------------------------------------------------------
%% @doc All atoms representing handle privileges.
%% @equiv handle_admin()
%%--------------------------------------------------------------------
-spec handle_privileges() -> privileges(handle_privilege()).
handle_privileges() ->
    handle_admin().


%%--------------------------------------------------------------------
<<<<<<< HEAD
%% @doc A privilege level of a harvester user.
%%--------------------------------------------------------------------
-spec harvester_user() -> privileges(harvester_privilege()).
harvester_user() ->
    [?HARVESTER_VIEW].

%%--------------------------------------------------------------------
%% @doc A privilege level of a harvester manager.
%%--------------------------------------------------------------------
-spec harvester_manager() -> privileges(harvester_privilege()).
harvester_manager() ->
    union(harvester_user(), [
        ?HARVESTER_ADD_USER, ?HARVESTER_REMOVE_USER,
        ?HARVESTER_ADD_GROUP, ?HARVESTER_REMOVE_GROUP,
        ?HARVESTER_ADD_SPACE, ?HARVESTER_REMOVE_SPACE
    ]).

%%--------------------------------------------------------------------
%% @doc A privilege level of a Harvester administrator. This level contains all
%% atoms representing harvester privileges.
%% @end
%%--------------------------------------------------------------------
-spec harvester_admin() -> privileges(harvester_privilege()).
harvester_admin() ->
    union(harvester_manager(), [
        ?HARVESTER_UPDATE, ?HARVESTER_DELETE,
        ?HARVESTER_VIEW_PRIVILEGES, ?HARVESTER_SET_PRIVILEGES
    ]).

%%--------------------------------------------------------------------
%% @doc All atoms representing harvester privileges.
%%--------------------------------------------------------------------
-spec harvester_privileges() -> privileges(harvester_privilege()).
harvester_privileges() ->
    harvester_admin().
=======
%% @doc A privilege level of a Cluster user.
%%--------------------------------------------------------------------
-spec cluster_user() -> privileges(cluster_privilege()).
cluster_user() ->
    from_list([
        ?CLUSTER_VIEW
    ]).

%%--------------------------------------------------------------------
%% @doc A privilege level of a Cluster manager.
%%--------------------------------------------------------------------
-spec cluster_manager() -> privileges(cluster_privilege()).
cluster_manager() ->
    union(cluster_user(), [
        ?CLUSTER_ADD_USER, ?CLUSTER_REMOVE_USER,
        ?CLUSTER_ADD_GROUP, ?CLUSTER_REMOVE_GROUP
    ]).

%%--------------------------------------------------------------------
%% @doc A privilege level of a Cluster administrator. This level contains all
%% atoms representing cluster privileges.
%% @end
%%--------------------------------------------------------------------
-spec cluster_admin() -> privileges(cluster_privilege()).
cluster_admin() ->
    union(cluster_manager(), [
        ?CLUSTER_UPDATE, ?CLUSTER_DELETE,
        ?CLUSTER_VIEW_PRIVILEGES, ?CLUSTER_SET_PRIVILEGES
    ]).

%%--------------------------------------------------------------------
%% @doc All atoms representing Cluster privileges.
%% @equiv cluster_admin()
%%--------------------------------------------------------------------
-spec cluster_privileges() -> privileges(cluster_privilege()).
cluster_privileges() ->
    cluster_admin().

>>>>>>> b48fe37f

%%--------------------------------------------------------------------
%% @doc All view privileges in OZ API.
%%--------------------------------------------------------------------
-spec oz_viewer() -> privileges(oz_privilege()).
oz_viewer() ->
    from_list([
        ?OZ_USERS_LIST, ?OZ_USERS_VIEW, ?OZ_USERS_LIST_RELATIONSHIPS,

        ?OZ_GROUPS_LIST, ?OZ_GROUPS_VIEW, ?OZ_GROUPS_LIST_RELATIONSHIPS,

        ?OZ_SPACES_LIST, ?OZ_SPACES_VIEW, ?OZ_SPACES_LIST_RELATIONSHIPS,

        ?OZ_SHARES_LIST, ?OZ_SHARES_VIEW,

        ?OZ_PROVIDERS_LIST, ?OZ_PROVIDERS_VIEW, ?OZ_PROVIDERS_LIST_RELATIONSHIPS,

        ?OZ_HANDLE_SERVICES_LIST, ?OZ_HANDLE_SERVICES_VIEW, ?OZ_HANDLE_SERVICES_LIST_RELATIONSHIPS,

        ?OZ_HANDLES_LIST, ?OZ_HANDLES_VIEW, ?OZ_HANDLES_LIST_RELATIONSHIPS,

<<<<<<< HEAD
        ?OZ_HARVESTERS_LIST, ?OZ_HARVESTERS_VIEW, ?OZ_HARVESTERS_LIST_RELATIONSHIPS
=======
        ?OZ_CLUSTERS_LIST, ?OZ_CLUSTERS_VIEW, ?OZ_CLUSTERS_LIST_RELATIONSHIPS
>>>>>>> b48fe37f
    ]).


%%--------------------------------------------------------------------
%% @doc Admin privileges in OZ API.
%%--------------------------------------------------------------------
-spec oz_admin() -> privileges(oz_privilege()).
oz_admin() ->
    union(oz_viewer(), [
        ?OZ_VIEW_PRIVILEGES, ?OZ_SET_PRIVILEGES,

        ?OZ_USERS_UPDATE, ?OZ_USERS_DELETE,
        ?OZ_USERS_ADD_RELATIONSHIPS, ?OZ_USERS_REMOVE_RELATIONSHIPS,

        ?OZ_GROUPS_CREATE, ?OZ_GROUPS_UPDATE, ?OZ_GROUPS_DELETE,
        ?OZ_GROUPS_VIEW_PRIVILEGES, ?OZ_GROUPS_SET_PRIVILEGES,
        ?OZ_GROUPS_ADD_RELATIONSHIPS, ?OZ_GROUPS_REMOVE_RELATIONSHIPS,

        ?OZ_SPACES_CREATE, ?OZ_SPACES_UPDATE, ?OZ_SPACES_DELETE,
        ?OZ_SPACES_VIEW_PRIVILEGES, ?OZ_SPACES_SET_PRIVILEGES,
        ?OZ_SPACES_ADD_RELATIONSHIPS, ?OZ_SPACES_REMOVE_RELATIONSHIPS,

        ?OZ_SHARES_CREATE, ?OZ_SHARES_UPDATE, ?OZ_SHARES_DELETE,

        ?OZ_PROVIDERS_UPDATE, ?OZ_PROVIDERS_DELETE, ?OZ_PROVIDERS_INVITE,

        ?OZ_HANDLE_SERVICES_CREATE, ?OZ_HANDLE_SERVICES_UPDATE, ?OZ_HANDLE_SERVICES_DELETE,
        ?OZ_HANDLE_SERVICES_VIEW_PRIVILEGES, ?OZ_HANDLE_SERVICES_SET_PRIVILEGES,
        ?OZ_HANDLE_SERVICES_ADD_RELATIONSHIPS, ?OZ_HANDLE_SERVICES_REMOVE_RELATIONSHIPS,

        ?OZ_HANDLES_CREATE, ?OZ_HANDLES_UPDATE, ?OZ_HANDLES_DELETE,
        ?OZ_HANDLES_VIEW_PRIVILEGES, ?OZ_HANDLES_SET_PRIVILEGES,
        ?OZ_HANDLES_ADD_RELATIONSHIPS, ?OZ_HANDLES_REMOVE_RELATIONSHIPS,

<<<<<<< HEAD
        ?OZ_HARVESTERS_CREATE, ?OZ_HARVESTERS_UPDATE, ?OZ_HARVESTERS_DELETE,
        ?OZ_HARVESTERS_VIEW_PRIVILEGES, ?OZ_HARVESTERS_SET_PRIVILEGES,
        ?OZ_HARVESTERS_ADD_RELATIONSHIPS, ?OZ_HARVESTERS_REMOVE_RELATIONSHIPS
=======

        ?OZ_CLUSTERS_UPDATE,
        ?OZ_CLUSTERS_VIEW_PRIVILEGES, ?OZ_CLUSTERS_SET_PRIVILEGES,
        ?OZ_CLUSTERS_ADD_RELATIONSHIPS, ?OZ_CLUSTERS_REMOVE_RELATIONSHIPS
>>>>>>> b48fe37f
    ]).


%%--------------------------------------------------------------------
%% @doc All OZ API privileges.
%% @equiv oz_admin()
%%--------------------------------------------------------------------
-spec oz_privileges() -> privileges(oz_privilege()).
oz_privileges() ->
    oz_admin().

<|MERGE_RESOLUTION|>--- conflicted
+++ resolved
@@ -56,13 +56,9 @@
 
 ?SPACE_ADD_GROUP | ?SPACE_REMOVE_GROUP |
 
-<<<<<<< HEAD
-?SPACE_INVITE_PROVIDER | ?SPACE_REMOVE_PROVIDER |
+?SPACE_ADD_PROVIDER | ?SPACE_REMOVE_PROVIDER |
 
 ?SPACE_ADD_HARVESTER | ?SPACE_REMOVE_HARVESTER.
-=======
-?SPACE_ADD_PROVIDER | ?SPACE_REMOVE_PROVIDER.
->>>>>>> b48fe37f
 
 %% User privileges with regards to handle service.
 -type handle_service_privilege() ::
@@ -74,7 +70,6 @@
 %% User privileges with regards to handle.
 -type handle_privilege() :: ?HANDLE_VIEW | ?HANDLE_UPDATE | ?HANDLE_DELETE.
 
-<<<<<<< HEAD
 %% User privileges with regards to harvester.
 -type harvester_privilege() ::
 ?HARVESTER_VIEW | ?HARVESTER_UPDATE | ?HARVESTER_DELETE |
@@ -85,7 +80,7 @@
 ?HARVESTER_ADD_GROUP | ?HARVESTER_REMOVE_GROUP |
 
 ?HARVESTER_ADD_SPACE | ?HARVESTER_REMOVE_SPACE.
-=======
+
 %% User privileges with regards to Cluster management.
 -type cluster_privilege() ::
 ?CLUSTER_VIEW | ?CLUSTER_UPDATE | ?CLUSTER_DELETE |
@@ -94,7 +89,6 @@
 ?CLUSTER_ADD_USER | ?CLUSTER_REMOVE_USER |
 
 ?CLUSTER_ADD_GROUP | ?CLUSTER_REMOVE_GROUP.
->>>>>>> b48fe37f
 
 -type oz_privilege() ::
 ?OZ_VIEW_PRIVILEGES | ?OZ_SET_PRIVILEGES |
@@ -137,18 +131,16 @@
 ?OZ_HANDLES_VIEW_PRIVILEGES | ?OZ_HANDLES_SET_PRIVILEGES |
 ?OZ_HANDLES_LIST_RELATIONSHIPS | ?OZ_HANDLES_ADD_RELATIONSHIPS | ?OZ_HANDLES_REMOVE_RELATIONSHIPS |
 
-<<<<<<< HEAD
 %% Privileges to administrate harvesters in OZ
 ?OZ_HARVESTERS_LIST | ?OZ_HARVESTERS_VIEW |
 ?OZ_HARVESTERS_CREATE | ?OZ_HARVESTERS_UPDATE | ?OZ_HARVESTERS_DELETE |
 ?OZ_HARVESTERS_VIEW_PRIVILEGES | ?OZ_HARVESTERS_SET_PRIVILEGES |
-?OZ_HARVESTERS_LIST_RELATIONSHIPS | ?OZ_HARVESTERS_ADD_RELATIONSHIPS | ?OZ_HARVESTERS_REMOVE_RELATIONSHIPS.
-=======
+?OZ_HARVESTERS_LIST_RELATIONSHIPS | ?OZ_HARVESTERS_ADD_RELATIONSHIPS | ?OZ_HARVESTERS_REMOVE_RELATIONSHIPS |
+
 %% Privileges to administrate clusters in OZ
 ?OZ_CLUSTERS_LIST | ?OZ_CLUSTERS_VIEW |?OZ_CLUSTERS_UPDATE |
 ?OZ_CLUSTERS_VIEW_PRIVILEGES | ?OZ_CLUSTERS_SET_PRIVILEGES |
 ?OZ_CLUSTERS_LIST_RELATIONSHIPS | ?OZ_CLUSTERS_ADD_RELATIONSHIPS | ?OZ_CLUSTERS_REMOVE_RELATIONSHIPS.
->>>>>>> b48fe37f
 
 
 -export_type([
@@ -157,11 +149,8 @@
     group_privilege/0,
     handle_service_privilege/0,
     handle_privilege/0,
-<<<<<<< HEAD
     harvester_privilege/0,
-=======
     cluster_privilege/0,
->>>>>>> b48fe37f
     oz_privilege/0
 ]).
 
@@ -173,11 +162,8 @@
 -export([handle_service_user/0, handle_service_admin/0,
     handle_service_privileges/0]).
 -export([handle_user/0, handle_admin/0, handle_privileges/0]).
-<<<<<<< HEAD
 -export([harvester_user/0, harvester_admin/0, harvester_privileges/0]).
-=======
 -export([cluster_user/0, cluster_manager/0, cluster_admin/0, cluster_privileges/0]).
->>>>>>> b48fe37f
 -export([oz_viewer/0, oz_admin/0, oz_privileges/0]).
 
 %%%===================================================================
@@ -243,11 +229,7 @@
 group_admin() ->
     union(group_manager(), [
         ?GROUP_UPDATE, ?GROUP_DELETE,
-<<<<<<< HEAD
-        ?GROUP_VIEW_PRIVILEGES, ?GROUP_SET_PRIVILEGES,
-=======
         ?GROUP_SET_PRIVILEGES,
->>>>>>> b48fe37f
         ?GROUP_ADD_SPACE, ?GROUP_LEAVE_SPACE,
         ?GROUP_ADD_CLUSTER, ?GROUP_LEAVE_CLUSTER,
         ?GROUP_CREATE_HANDLE_SERVICE, ?GROUP_LEAVE_HANDLE_SERVICE,
@@ -373,7 +355,6 @@
 
 
 %%--------------------------------------------------------------------
-<<<<<<< HEAD
 %% @doc A privilege level of a harvester user.
 %%--------------------------------------------------------------------
 -spec harvester_user() -> privileges(harvester_privilege()).
@@ -409,7 +390,9 @@
 -spec harvester_privileges() -> privileges(harvester_privilege()).
 harvester_privileges() ->
     harvester_admin().
-=======
+
+
+%%--------------------------------------------------------------------
 %% @doc A privilege level of a Cluster user.
 %%--------------------------------------------------------------------
 -spec cluster_user() -> privileges(cluster_privilege()).
@@ -448,7 +431,6 @@
 cluster_privileges() ->
     cluster_admin().
 
->>>>>>> b48fe37f
 
 %%--------------------------------------------------------------------
 %% @doc All view privileges in OZ API.
@@ -470,11 +452,9 @@
 
         ?OZ_HANDLES_LIST, ?OZ_HANDLES_VIEW, ?OZ_HANDLES_LIST_RELATIONSHIPS,
 
-<<<<<<< HEAD
-        ?OZ_HARVESTERS_LIST, ?OZ_HARVESTERS_VIEW, ?OZ_HARVESTERS_LIST_RELATIONSHIPS
-=======
+        ?OZ_HARVESTERS_LIST, ?OZ_HARVESTERS_VIEW, ?OZ_HARVESTERS_LIST_RELATIONSHIPS,
+
         ?OZ_CLUSTERS_LIST, ?OZ_CLUSTERS_VIEW, ?OZ_CLUSTERS_LIST_RELATIONSHIPS
->>>>>>> b48fe37f
     ]).
 
 
@@ -509,16 +489,13 @@
         ?OZ_HANDLES_VIEW_PRIVILEGES, ?OZ_HANDLES_SET_PRIVILEGES,
         ?OZ_HANDLES_ADD_RELATIONSHIPS, ?OZ_HANDLES_REMOVE_RELATIONSHIPS,
 
-<<<<<<< HEAD
         ?OZ_HARVESTERS_CREATE, ?OZ_HARVESTERS_UPDATE, ?OZ_HARVESTERS_DELETE,
         ?OZ_HARVESTERS_VIEW_PRIVILEGES, ?OZ_HARVESTERS_SET_PRIVILEGES,
-        ?OZ_HARVESTERS_ADD_RELATIONSHIPS, ?OZ_HARVESTERS_REMOVE_RELATIONSHIPS
-=======
+        ?OZ_HARVESTERS_ADD_RELATIONSHIPS, ?OZ_HARVESTERS_REMOVE_RELATIONSHIPS,
 
         ?OZ_CLUSTERS_UPDATE,
         ?OZ_CLUSTERS_VIEW_PRIVILEGES, ?OZ_CLUSTERS_SET_PRIVILEGES,
         ?OZ_CLUSTERS_ADD_RELATIONSHIPS, ?OZ_CLUSTERS_REMOVE_RELATIONSHIPS
->>>>>>> b48fe37f
     ]).
 
 
