%%%-------------------------------------------------------------------
%%% @author Tomasz Lichon
%%% @copyright (C) 2014, ACK CYFRONET AGH
%%% @doc
%%% Functions used by ct test to start nodes for testing
%%% @end
%%% Created : 03. May 2014 8:26 PM
%%%-------------------------------------------------------------------
-module(test_node_starter).
-author("Tomasz Lichon").

-include("test/assertions.hrl").
-include_lib("common_test/include/ct.hrl").

%% API
-export([prepare_test_environment/3, clean_environment/1, load_modules/2,
    start_cover/0, stop_cover/0]).

-define(CLEANING_PROC_NAME, cleaning_proc).

%%%===================================================================
%%% Starting and stoping nodes
%%%===================================================================

%%--------------------------------------------------------------------
%% @doc
%% Starts deps and dockers with needed applications and mocks.
%% @end
%%--------------------------------------------------------------------
-spec prepare_test_environment(Config :: list(), DescriptionFile :: string(),
    Module :: module()) -> Result :: list() | {fail, tuple()}.
prepare_test_environment(Config, DescriptionFile, Module) ->
    try
        DataDir = ?config(data_dir, Config),
        PrivDir = ?config(priv_dir, Config),
        CtTestRoot = filename:join(DataDir, ".."),
        ProjectRoot = filename:join(CtTestRoot, ".."),
        AppmockRoot = filename:join(ProjectRoot, "appmock"),
        CcmRoot = filename:join(ProjectRoot, "op_ccm"),

        ConfigWithPaths =
            [{ct_test_root, CtTestRoot}, {project_root, ProjectRoot} | Config],

        EnvUpScript =
            filename:join([ProjectRoot, "bamboos", "docker", "env_up.py"]),

        LogsDir = filename:join(PrivDir, atom_to_list(Module) ++ "_logs"),
        os:cmd("mkdir -p " ++ LogsDir),

        utils:cmd(["echo", "'" ++ DescriptionFile ++ ":'",">> prepare_test_environment.log"]),
        utils:cmd(["echo", "'" ++ DescriptionFile ++ ":'",">> prepare_test_environment_error.log"]),

        StartLog = list_to_binary(utils:cmd([EnvUpScript,
            %% Function is used durgin OP or GR tests so starts OP or GR - not both
            "--bin-worker", ProjectRoot,
            "--bin-gr", ProjectRoot,
            %% additionally AppMock can be started
            "--bin-appmock", AppmockRoot,
            "--bin-ccm", CcmRoot,
            "--logdir", LogsDir,
            DescriptionFile, "2>> prepare_test_environment_error.log"])),

        % Save start log to file
        utils:cmd(["echo", binary_to_list(<<"'", StartLog/binary, "'">>), ">> prepare_test_environment.log"]),

        EnvDesc = json_parser:parse_json_binary_to_atom_proplist(StartLog),

        try
            Dns = ?config(dns, EnvDesc),
            GrNodes = ?config(gr_nodes, EnvDesc),
            Workers = ?config(op_worker_nodes, EnvDesc),
            CCMs = ?config(op_ccm_nodes, EnvDesc),
            AllNodes = GrNodes ++ Workers ++ CCMs,

            erlang:set_cookie(node(), test_cookie),
            os:cmd("echo nameserver " ++ atom_to_list(Dns) ++ " > /etc/resolv.conf"),

            ping_nodes(AllNodes),
            global:sync(),
            ok = load_modules(AllNodes, [Module]),

<<<<<<< HEAD
            case performance:is_standard_test() of
                false ->
                    ok;
                _ ->
                    {ok, _} = ct_cover:add_nodes(AllNodes)
            end,

=======
>>>>>>> eb4d2ae2
            lists:append([
                ConfigWithPaths,
                proplists:delete(dns, EnvDesc),
                rebar_git_plugin:get_git_metadata()
            ])
        catch
            E11:E12 ->
                ct:print("Preparation of environment failed ~p:~p~n" ++
                    "For details, check:~n" ++
                    "    prepare_test_environment_error.log~n" ++
                    "    prepare_test_environment.log~n" ++
                    "Stacktrace: ~p", [E11, E12, erlang:get_stacktrace()]),
                clean_environment(EnvDesc),
                {fail, {init_failed, E11, E12}}
        end
    catch
        E21:E22 ->
            ct:print("Prepare of environment failed ~p:~p~n~p",
                [E21, E22, erlang:get_stacktrace()]),
            {fail, {init_failed, E21, E22}}
    end.

%%--------------------------------------------------------------------
%% @doc
%% Gathers cover analysis reports if cover is started.
%% Afterwards, cleans environment by running 'cleanup.py' script.
%% @end
%%--------------------------------------------------------------------
-spec clean_environment(Config :: list()) -> ok.
clean_environment(Config) ->
<<<<<<< HEAD
    case performance:is_standard_test() of
        false ->
=======
    case cover:modules() of
        [] ->
>>>>>>> eb4d2ae2
            ok;
        _ ->
            GrNodes = ?config(gr_nodes, Config),
            Workers = ?config(op_worker_nodes, Config),
            CCMs = ?config(op_ccm_nodes, Config),
            AllNodes = GrNodes ++ Workers ++ CCMs,

            global:register_name(?CLEANING_PROC_NAME, self()),
            global:sync(),

            lists:foreach(fun(N) ->
                ok = rpc:call(N, application, stop, [op_worker])
            end, Workers),

            lists:foreach(fun(N) ->
                ok = rpc:call(N, application, stop, [op_ccm])
            end, CCMs),

            lists:foreach(fun(N) ->
                ok = rpc:call(N, application, stop, [globalregistry])
            end, GrNodes),

            lists:foreach(fun(_N) ->
                receive
                    {app_ended, CoverNode, FileData} ->
                        {Mega,Sec,Micro} = os:timestamp(),
                        CoverFile = atom_to_list(CoverNode) ++ integer_to_list((Mega*1000000 + Sec)*1000000 + Micro) ++ ".coverdata",
                        ok = file:write_file(CoverFile, FileData),
                        cover:import(CoverFile),
                        file:delete(CoverFile)
                    after
                        timer:minutes(1) ->
                            throw(cover_not_received)
                end
            end, AllNodes)
    end,

    Dockers = proplists:get_value(docker_ids, Config, []),
    ProjectRoot = ?config(project_root, Config),
    DockersStr = lists:map(fun atom_to_list/1, Dockers),
    CleanupScript =
        filename:join([ProjectRoot, "bamboos", "docker", "cleanup.py"]),
    utils:cmd([CleanupScript | DockersStr]),
    ok.

%%--------------------------------------------------------------------
%% @doc
%% Starts cover server if needed (if apropriate env is set).
%% @end
%%--------------------------------------------------------------------
-spec start_cover() -> ok.
start_cover() ->
    case application:get_env(covered_dirs) of
        {ok, []} ->
            ok;
        {ok, Dirs} when is_list(Dirs) ->
            cover:start(),
            lists:foreach(fun(D) ->
                cover:compile_beam_directory(atom_to_list(D))
            end, Dirs),
            ok;
        _ ->
            ok
    end.

%%--------------------------------------------------------------------
%% @doc
%% Stops cover server if it is running.
%% @end
%%--------------------------------------------------------------------
stop_cover() ->
    case application:get_env(covered_dirs) of
        {ok, []} ->
            ok;
        {ok, Dirs} when is_list(Dirs) ->
            CoverFile = "cv.coverdata",
            cover:export(CoverFile),
            {ok, FileData} = file:read_file(CoverFile),
            ok = file:delete(CoverFile),
            true = is_pid(global:send(?CLEANING_PROC_NAME, {app_ended, node(), FileData})),
            cover:stop(),
            ok;
        _ ->
            ok
    end.

%%%===================================================================
%%% Internal functions
%%%===================================================================

%%--------------------------------------------------------------------
%% @private
%% @doc
%% Checks connection with nodes.
%% @end
%%--------------------------------------------------------------------
-spec ping_nodes(Nodes :: list()) -> ok | no_return().
ping_nodes(Nodes) ->
    ping_nodes(Nodes, 300).
ping_nodes(_Nodes, 0) ->
    throw(nodes_connection_error);
ping_nodes(Nodes, Tries) ->
    AllConnected = lists:all(
        fun(Node) ->
            pong == net_adm:ping(Node)
        end, Nodes),
    case AllConnected of
        true -> ok;
        _ ->
            timer:sleep(timer:seconds(1)),
            ping_nodes(Nodes, Tries - 1)
    end.

%%--------------------------------------------------------------------
%% @private
%% @doc
%% Loads modules code on given nodes.
%% @end
%%--------------------------------------------------------------------
-spec load_modules(Nodes :: [node()], Modules :: [module()]) -> ok.
load_modules(_, []) ->
    ok;
load_modules(Nodes, [Module | Modules]) ->
    {Module, Binary, Filename} = code:get_object_code(Module),
    {_, _} = rpc:multicall(Nodes, code, delete, [Module]),
    {_, _} = rpc:multicall(Nodes, code, purge, [Module]),
    {_, _} = rpc:multicall(Nodes, code, load_binary, [Module, Filename, Binary]),
    load_modules(Nodes, Modules).<|MERGE_RESOLUTION|>--- conflicted
+++ resolved
@@ -79,16 +79,6 @@
             global:sync(),
             ok = load_modules(AllNodes, [Module]),
 
-<<<<<<< HEAD
-            case performance:is_standard_test() of
-                false ->
-                    ok;
-                _ ->
-                    {ok, _} = ct_cover:add_nodes(AllNodes)
-            end,
-
-=======
->>>>>>> eb4d2ae2
             lists:append([
                 ConfigWithPaths,
                 proplists:delete(dns, EnvDesc),
@@ -119,13 +109,8 @@
 %%--------------------------------------------------------------------
 -spec clean_environment(Config :: list()) -> ok.
 clean_environment(Config) ->
-<<<<<<< HEAD
-    case performance:is_standard_test() of
-        false ->
-=======
     case cover:modules() of
         [] ->
->>>>>>> eb4d2ae2
             ok;
         _ ->
             GrNodes = ?config(gr_nodes, Config),
