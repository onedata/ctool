%%%-------------------------------------------------------------------
%%% @author Tomasz Lichon
%%% @copyright (C) 2014, ACK CYFRONET AGH
%%% @doc
%%% Functions used by ct test to start nodes for testing
%%% @end
%%% Created : 03. May 2014 8:26 PM
%%%-------------------------------------------------------------------
-module(test_node_starter).
-author("Tomasz Lichon").

-include("test/assertions.hrl").
-include_lib("common_test/include/ct.hrl").

%% API
-export([prepare_test_environment/3, clean_environment/1]).

%% ====================================================================
%% Starting and stoping nodes
%% ====================================================================

%%--------------------------------------------------------------------
%% @doc
%% Starts deps and dockers with needed applications and mocks.
%% @end
%%--------------------------------------------------------------------
<<<<<<< HEAD
-spec prepare_test_environment(Config :: list(), DescriptionFile :: string(),
    Module :: module()) -> Result :: list().
prepare_test_environment(Config, DescriptionFile, Module) ->
    DataDir = proplists:get_value(data_dir, Config),
    CtTestRoot = filename:join(DataDir, ".."),
    ProjectRoot = filename:join(CtTestRoot, ".."),

    ConfigWithPaths =
        [{ct_test_root, CtTestRoot}, {project_root, ProjectRoot} | Config],

    ProviderUpScript =
        filename:join([ProjectRoot, "bamboos", "docker", "provider_up.py"]),

    StartLog = cmd([ProviderUpScript, "-b", ProjectRoot, DescriptionFile]),
    EnvDesc = json_parser:parse_json_binary_to_atom_proplist(StartLog),

    Dns = ?config(dns, EnvDesc),
    Workers = ?config(op_worker_nodes, EnvDesc),
    CCMs = ?config(op_ccm_nodes, EnvDesc),

    erlang:set_cookie(node(), oneprovider_node),
    os:cmd("echo nameserver " ++ atom_to_list(Dns) ++ " > /etc/resolv.conf"),

    ping_nodes(lists:append(CCMs, Workers)),

    cluster_state_notifier:cast({subscribe_for_init, self(), length(Workers)}),
    receive
        init_finished -> ok
    after
        timer:seconds(50) -> throw(timeout)
    end,

    ok = load_modules(CCMs ++ Workers, [Module]),

    lists:append(ConfigWithPaths, proplists:delete(dns, EnvDesc)).
=======
-spec prepare_test_environment(Config :: list(), DescriptionFile :: string()) ->
    Result :: list() | {fail, tuple()}.
prepare_test_environment(Config, DescriptionFile) ->
    try
        DataDir = proplists:get_value(data_dir, Config),
        CtTestRoot = filename:join(DataDir, ".."),
        ProjectRoot = filename:join(CtTestRoot, ".."),

        ConfigWithPaths =
            [{ct_test_root, CtTestRoot}, {project_root, ProjectRoot} | Config],

        ProviderUpScript =
            filename:join([ProjectRoot, "bamboos", "docker", "provider_up.py"]),

        StartLog = cmd([ProviderUpScript, "-b", ProjectRoot, DescriptionFile]),
        EnvDesc = json_parser:parse_json_binary_to_atom_proplist(StartLog),

        Dns = ?config(dns, EnvDesc),
        Workers = ?config(op_worker_nodes, EnvDesc),
        Ccms = ?config(op_ccm_nodes, EnvDesc),

        erlang:set_cookie(node(), oneprovider_node),
        os:cmd("echo nameserver " ++ atom_to_list(Dns) ++ " > /etc/resolv.conf"),

        ping_nodes(lists:append(Ccms, Workers)),

        cluster_state_notifier:cast({subscribe_for_init, self(), length(Workers)}),
        receive
            init_finished -> ok
        after
            timer:seconds(50) ->
                throw(timeout)
        end,

        lists:append(ConfigWithPaths, proplists:delete(dns, EnvDesc))
    catch
        E1:E2 ->
            ct:print("Prepare of environment failed ~p:~p~n~p", [E1, E2, erlang:get_stacktrace()]),
            clean_environment(Config),
            {fail, {init_failed, E1, E2}}
    end.
>>>>>>> 08c80101

%%--------------------------------------------------------------------
%% @doc
%% Cleans environment by running 'cleanup.py' script.
%% @end
%%--------------------------------------------------------------------
-spec clean_environment(Config :: list()) -> ok.
clean_environment(Config) ->
    Dockers = ?config(docker_ids, Config),
    DockersStr = lists:foldl(fun(D, Acc) ->
        DStr = atom_to_list(D),
        case Acc of
            "" -> DStr;
            _ -> Acc ++ " " ++ DStr
        end
    end, "", Dockers),

    ProjectRoot = ?config(project_root, Config),
    CleanupScript =
        filename:join([ProjectRoot, "bamboos", "docker", "cleanup.py"]),

    cmd([CleanupScript, DockersStr]),
    ok.

%% ====================================================================
%% Internal functions
%% ====================================================================

%%--------------------------------------------------------------------
%% @private
%% @doc
%% Checks connection with nodes.
%% @end
%%--------------------------------------------------------------------
-spec ping_nodes(Nodes :: list()) -> ok | no_return().
ping_nodes(Nodes) ->
    ping_nodes(Nodes, 300).
ping_nodes(_Nodes, 0) ->
    throw(nodes_connection_error);
ping_nodes(Nodes, Tries) ->
    AllConnected = lists:all(fun(Node) ->
        pong == net_adm:ping(Node) end, Nodes),
    NotifierStatus = (catch sys:get_status({global, cluster_state_notifier})), %todo customize gen_server we're waiting for
    case {AllConnected, NotifierStatus} of
        {true, {status, _, _, [_, running, _, _, [_, {data, [{"Status", running}, _, _]}, _]]}} ->
            ok;
        _ ->
            timer:sleep(1000),
            ping_nodes(Nodes, Tries - 1)
    end.

%%--------------------------------------------------------------------
%% @private
%% @doc
%% Runs a command given by a string list.
%% @end
%%--------------------------------------------------------------------
<<<<<<< HEAD
cmd(Command) ->
    os:cmd(string:join(Command, " ")).
=======
-spec clean_environment(Config :: list()) -> ok.
clean_environment(Config) ->
    Dockers = ?config(docker_ids, Config),
    DockersStr = lists:foldl(fun(D, Acc) ->
        DStr = atom_to_list(D),
        case Acc of
            "" -> DStr;
            _ -> Acc ++ " " ++ DStr
        end
    end, "", Dockers),

    ProjectRoot = ?config(project_root, Config),
    CleanupScript =
        filename:join([ProjectRoot, "bamboos", "docker", "cleanup.py"]),

    cmd([CleanupScript, DockersStr]),
    ok.
>>>>>>> 08c80101

%%--------------------------------------------------------------------
%% @private
%% @doc
%% Loads modules code on given nodes.
%% @end
%%--------------------------------------------------------------------
<<<<<<< HEAD
-spec load_modules(Nodes :: [node()], Modules :: [module()]) -> ok.
load_modules(_, []) ->
    ok;

load_modules(Nodes, [Module | Modules]) ->
    {Module, Binary, Filename} = code:get_object_code(Module),
    {_, _} = rpc:multicall(Nodes, code, delete, [Module]),
    {_, _} = rpc:multicall(Nodes, code, purge, [Module]),
    {_Replies, _} = rpc:multicall(Nodes, code, load_binary, [Module, Filename, Binary]),
    load_modules(Nodes, Modules).
=======
cmd(Command) ->
    os:cmd(string:join(Command, " ")).
>>>>>>> 08c80101
<|MERGE_RESOLUTION|>--- conflicted
+++ resolved
@@ -24,69 +24,32 @@
 %% Starts deps and dockers with needed applications and mocks.
 %% @end
 %%--------------------------------------------------------------------
-<<<<<<< HEAD
 -spec prepare_test_environment(Config :: list(), DescriptionFile :: string(),
     Module :: module()) -> Result :: list().
 prepare_test_environment(Config, DescriptionFile, Module) ->
-    DataDir = proplists:get_value(data_dir, Config),
-    CtTestRoot = filename:join(DataDir, ".."),
-    ProjectRoot = filename:join(CtTestRoot, ".."),
-
-    ConfigWithPaths =
-        [{ct_test_root, CtTestRoot}, {project_root, ProjectRoot} | Config],
-
-    ProviderUpScript =
-        filename:join([ProjectRoot, "bamboos", "docker", "provider_up.py"]),
-
-    StartLog = cmd([ProviderUpScript, "-b", ProjectRoot, DescriptionFile]),
-    EnvDesc = json_parser:parse_json_binary_to_atom_proplist(StartLog),
-
-    Dns = ?config(dns, EnvDesc),
-    Workers = ?config(op_worker_nodes, EnvDesc),
-    CCMs = ?config(op_ccm_nodes, EnvDesc),
-
-    erlang:set_cookie(node(), oneprovider_node),
-    os:cmd("echo nameserver " ++ atom_to_list(Dns) ++ " > /etc/resolv.conf"),
-
-    ping_nodes(lists:append(CCMs, Workers)),
-
-    cluster_state_notifier:cast({subscribe_for_init, self(), length(Workers)}),
-    receive
-        init_finished -> ok
-    after
-        timer:seconds(50) -> throw(timeout)
-    end,
-
-    ok = load_modules(CCMs ++ Workers, [Module]),
-
-    lists:append(ConfigWithPaths, proplists:delete(dns, EnvDesc)).
-=======
--spec prepare_test_environment(Config :: list(), DescriptionFile :: string()) ->
-    Result :: list() | {fail, tuple()}.
-prepare_test_environment(Config, DescriptionFile) ->
     try
         DataDir = proplists:get_value(data_dir, Config),
         CtTestRoot = filename:join(DataDir, ".."),
         ProjectRoot = filename:join(CtTestRoot, ".."),
-
+    
         ConfigWithPaths =
             [{ct_test_root, CtTestRoot}, {project_root, ProjectRoot} | Config],
-
+    
         ProviderUpScript =
             filename:join([ProjectRoot, "bamboos", "docker", "provider_up.py"]),
-
+    
         StartLog = cmd([ProviderUpScript, "-b", ProjectRoot, DescriptionFile]),
         EnvDesc = json_parser:parse_json_binary_to_atom_proplist(StartLog),
-
+    
         Dns = ?config(dns, EnvDesc),
         Workers = ?config(op_worker_nodes, EnvDesc),
-        Ccms = ?config(op_ccm_nodes, EnvDesc),
-
+            Ccms = ?config(op_ccm_nodes, EnvDesc),
+    
         erlang:set_cookie(node(), oneprovider_node),
         os:cmd("echo nameserver " ++ atom_to_list(Dns) ++ " > /etc/resolv.conf"),
-
+    
         ping_nodes(lists:append(Ccms, Workers)),
-
+    
         cluster_state_notifier:cast({subscribe_for_init, self(), length(Workers)}),
         receive
             init_finished -> ok
@@ -94,6 +57,7 @@
             timer:seconds(50) ->
                 throw(timeout)
         end,
+        ok = load_modules(Ccms ++ Workers, [Module]),
 
         lists:append(ConfigWithPaths, proplists:delete(dns, EnvDesc))
     catch
@@ -102,7 +66,6 @@
             clean_environment(Config),
             {fail, {init_failed, E1, E2}}
     end.
->>>>>>> 08c80101
 
 %%--------------------------------------------------------------------
 %% @doc
@@ -143,8 +106,10 @@
 ping_nodes(_Nodes, 0) ->
     throw(nodes_connection_error);
 ping_nodes(Nodes, Tries) ->
-    AllConnected = lists:all(fun(Node) ->
-        pong == net_adm:ping(Node) end, Nodes),
+    AllConnected = lists:all(
+        fun(Node) ->
+            pong == net_adm:ping(Node) 
+        end, Nodes),
     NotifierStatus = (catch sys:get_status({global, cluster_state_notifier})), %todo customize gen_server we're waiting for
     case {AllConnected, NotifierStatus} of
         {true, {status, _, _, [_, running, _, _, [_, {data, [{"Status", running}, _, _]}, _]]}} ->
@@ -160,28 +125,8 @@
 %% Runs a command given by a string list.
 %% @end
 %%--------------------------------------------------------------------
-<<<<<<< HEAD
 cmd(Command) ->
     os:cmd(string:join(Command, " ")).
-=======
--spec clean_environment(Config :: list()) -> ok.
-clean_environment(Config) ->
-    Dockers = ?config(docker_ids, Config),
-    DockersStr = lists:foldl(fun(D, Acc) ->
-        DStr = atom_to_list(D),
-        case Acc of
-            "" -> DStr;
-            _ -> Acc ++ " " ++ DStr
-        end
-    end, "", Dockers),
-
-    ProjectRoot = ?config(project_root, Config),
-    CleanupScript =
-        filename:join([ProjectRoot, "bamboos", "docker", "cleanup.py"]),
-
-    cmd([CleanupScript, DockersStr]),
-    ok.
->>>>>>> 08c80101
 
 %%--------------------------------------------------------------------
 %% @private
@@ -189,7 +134,6 @@
 %% Loads modules code on given nodes.
 %% @end
 %%--------------------------------------------------------------------
-<<<<<<< HEAD
 -spec load_modules(Nodes :: [node()], Modules :: [module()]) -> ok.
 load_modules(_, []) ->
     ok;
@@ -199,8 +143,4 @@
     {_, _} = rpc:multicall(Nodes, code, delete, [Module]),
     {_, _} = rpc:multicall(Nodes, code, purge, [Module]),
     {_Replies, _} = rpc:multicall(Nodes, code, load_binary, [Module, Filename, Binary]),
-    load_modules(Nodes, Modules).
-=======
-cmd(Command) ->
-    os:cmd(string:join(Command, " ")).
->>>>>>> 08c80101
+    load_modules(Nodes, Modules).