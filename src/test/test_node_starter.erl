--- conflicted
+++ resolved
@@ -97,14 +97,9 @@
             _ -> Acc ++ " " ++ DStr
         end
     end, "", Dockers),
-<<<<<<< HEAD
     os:cmd("../bamboos/docker/cleanup.py " ++ DockersStr),
-    stop_deps_for_tester_node().
-=======
-    os:cmd("../deps/bamboos/docker/cleanup.py " ++ DockersStr),
     stop_deps_for_tester_node(),
     ok.
->>>>>>> 2e542f2d
 
 %% start_test_nodes/1
 %% ====================================================================
