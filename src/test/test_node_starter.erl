%%%-------------------------------------------------------------------
%%% @author Tomasz Lichon
%%% @copyright (C) 2014, ACK CYFRONET AGH
%%% @doc
%%% Functions used by ct test to start nodes for testing
%%% @end
%%% Created : 03. May 2014 8:26 PM
%%%-------------------------------------------------------------------
-module(test_node_starter).
-author("Tomasz Lichon").

-include("test/assertions.hrl").
-include_lib("common_test/include/ct.hrl").

%% API
-export([prepare_test_environment/5, prepare_test_environment/4, clean_environment/2, clean_environment/1,
    load_modules/2, maybe_start_cover/0, maybe_stop_cover/0]).

-define(CLEANING_PROC_NAME, cleaning_proc).
-define(TIMEOUT, timer:seconds(60)).
-define(COOKIE_KEY, "vm.args/setcookie").

%% This is list of all applications that possibly could be started by test_node_starter
%% Update when adding new application (if you want to use callbacks without specifying apps list)
%% List of tuples {application name, name of node in json output}
-define(ALL_POSSIBLE_APPS, [
    {op_worker, op_worker_nodes},
    {cluster_worker, cluster_worker_nodes},
    {cluster_manager, cluster_manager_nodes},
    {oz_worker, oz_worker_nodes}
]).

%%%===================================================================
%%% Starting and stoping nodes
%%%===================================================================

%%--------------------------------------------------------------------
%% @doc
%% Starts deps and dockers with needed applications and mocks.
%% Sets cookies (read from DescriptionFile) for erlang nodes.
%% @end
%%--------------------------------------------------------------------
-spec prepare_test_environment(Config :: list(), DescriptionFile :: string(),
    TestModule :: module(), LoadModules :: [module()]) -> Result :: list() | {fail, tuple()}.
prepare_test_environment(Config, DescriptionFile, TestModule, LoadModules) ->
    prepare_test_environment(Config, DescriptionFile, TestModule, LoadModules, ?ALL_POSSIBLE_APPS).

%%--------------------------------------------------------------------
%% @doc
%% Starts deps and dockers with needed applications and mocks.
%% Sets cookies (read from DescriptionFile) for erlang nodes.
%% @end
%%--------------------------------------------------------------------
-spec prepare_test_environment(Config :: list(), DescriptionFile :: string(),
    TestModule :: module(), LoadModules :: [module()], Apps :: [{AppName :: atom(), ConfigName :: atom()}])
        -> Result :: list() | {fail, tuple()}.
prepare_test_environment(Config, DescriptionFile, TestModule, LoadModules, Apps) ->
    try
        DataDir = ?config(data_dir, Config),
        PrivDir = ?config(priv_dir, Config),
        CtTestRoot = filename:join(DataDir, ".."),
        ProjectRoot = filename:join(CtTestRoot, ".."),
        AppmockRoot = filename:join(ProjectRoot, "appmock"),
        CmRoot = filename:join(ProjectRoot, "cluster_manager"),

        ConfigWithPaths =
            [{ct_test_root, CtTestRoot}, {project_root, ProjectRoot} | Config],

        EnvUpScript = filename:join([ProjectRoot, "bamboos", "docker", "env_up.py"]),

        LogsDir = filename:join(PrivDir, atom_to_list(TestModule) ++ "_logs"),
        os:cmd("mkdir -p " ++ LogsDir),

        utils:cmd(["echo", "'" ++ DescriptionFile ++ ":'", ">> prepare_test_environment.log"]),
        utils:cmd(["echo", "'" ++ DescriptionFile ++ ":'", ">> prepare_test_environment_error.log"]),

<<<<<<< HEAD
        StartLogRaw = list_to_binary(utils:cmd([EnvUpScript,
            %% Function is used durgin OP or GR tests so starts OP or GR - not both
=======
        StartLog = list_to_binary(utils:cmd([EnvUpScript,
            %% Function is used durgin OP or OZ tests so starts OP or OZ - not both
>>>>>>> 14b2fc29
            "--bin-cluster-worker", ProjectRoot,
            "--bin-worker", ProjectRoot,
            "--bin-oz", ProjectRoot,
            %% additionally AppMock can be started
            "--bin-appmock", AppmockRoot,
            "--bin-cm", CmRoot,
            "--logdir", LogsDir,
            DescriptionFile, "2>> prepare_test_environment_error.log"])),
        % Remove logs from env_up output
        StartLog = list_to_binary(lists:last(string:tokens(binary_to_list(StartLogRaw), "\n"))),

        % Save start log to file
        utils:cmd(["echo", binary_to_list(<<"'", StartLog/binary, "'">>), ">> prepare_test_environment.log"]),

        case StartLog of
            <<"">> ->
                % if env_up.py failed, output will be empty,
                % because stderr is redirected to prepare_test_environment.log
                error(env_up_failed);
            _ ->
                EnvDesc = json_parser:parse_json_binary_to_atom_proplist(StartLog),
                try
                    Dns = ?config(dns, EnvDesc),
                    AllNodesWithCookies = lists:flatmap(
                        fun({AppName, ConfigName}) ->
                            Nodes = ?config(ConfigName, EnvDesc),
                            get_cookies(Nodes, AppName, ?COOKIE_KEY, DescriptionFile)
                        end, Apps
                    ),

                    set_cookies(AllNodesWithCookies),
                    os:cmd("echo nameserver " ++ atom_to_list(Dns) ++ " > /etc/resolv.conf"),

                    AllNodes = [N || {N, _C} <- AllNodesWithCookies],
                    ping_nodes(AllNodes),
                    global:sync(),
                    load_modules(AllNodes, [TestModule, test_utils | LoadModules]),

                    lists:append([
                        ConfigWithPaths,
                        proplists:delete(dns, EnvDesc),
                        rebar_git_plugin:get_git_metadata()
                    ])
                catch
                    E11:E12 ->
                        ct:print("Preparation of environment failed ~p:~p~n" ++
                            "For details, check:~n" ++
                            "    prepare_test_environment_error.log~n" ++
                            "    prepare_test_environment.log~n" ++
                            "Stacktrace: ~p", [E11, E12, erlang:get_stacktrace()]),
                        clean_environment(EnvDesc),
                        {fail, {init_failed, E11, E12}}
                end

        end
    catch
        E21:E22 ->
            ct:print("Prepare of environment failed ~p:~p~n~p",
                [E21, E22, erlang:get_stacktrace()]),
            {fail, {init_failed, E21, E22}}
    end.

%%--------------------------------------------------------------------
%% @doc
%% Gathers cover analysis reports if cover is started.
%% Afterwards, cleans environment by running 'cleanup.py' script.
%% @end
%%--------------------------------------------------------------------
-spec clean_environment(Config :: list()) -> ok.
clean_environment(Config) ->
    clean_environment(Config, ?ALL_POSSIBLE_APPS).

%%--------------------------------------------------------------------
%% @doc
%% Gathers cover analysis reports if cover is started.
%% Afterwards, cleans environment by running 'cleanup.py' script.
%% @end
%%--------------------------------------------------------------------
-spec clean_environment(Config :: list(), Apps :: [{AppName :: atom(), ConfigName :: atom()}]) -> ok.
clean_environment(Config, Apps) ->
    StopStatus = try
        case cover:modules() of
            [] ->
                stop_applications(Config, Apps);
            _ ->
                global:register_name(?CLEANING_PROC_NAME, self()),
                global:sync(),

                stop_applications(Config, Apps),

                AllNodes = lists:flatmap(fun({_, ConfigName}) ->
                    ?config(ConfigName, Config)
                end, Apps),

                lists:foreach(
                    fun(_N) ->
                        receive
                            {app_ended, CoverNode, FileData} ->
                                {Mega, Sec, Micro} = os:timestamp(),
                                CoverFile = atom_to_list(CoverNode) ++
                                    integer_to_list((Mega * 1000000 + Sec) * 1000000 + Micro) ++
                                    ".coverdata",
                                ok = file:write_file(CoverFile, FileData),
                                cover:import(CoverFile),
                                file:delete(CoverFile)
                        after
                            ?TIMEOUT -> throw(cover_not_received)
                        end
                    end, AllNodes
                ),
                ok
        end
    catch
        E1:E2 ->
            ct:print("Stopping of applications failed failed ~p:~p~n" ++
            "Stacktrace: ~p", [E1, E2, erlang:get_stacktrace()]),
            E2
    end,

    Dockers = proplists:get_value(docker_ids, Config, []),
    ProjectRoot = ?config(project_root, Config),
    DockersStr = lists:map(fun atom_to_list/1, Dockers),
    CleanupScript =
        filename:join([ProjectRoot, "bamboos", "docker", "cleanup.py"]),
    utils:cmd([CleanupScript | DockersStr]),

    case StopStatus of
        ok ->
            ok;
        _ ->
            throw(StopStatus)
    end.

%%--------------------------------------------------------------------
%% @doc
%% Starts cover server if needed (if apropriate env is set).
%% @end
%%--------------------------------------------------------------------
-spec maybe_start_cover() -> ok.
maybe_start_cover() ->
    case application:get_env(covered_dirs) of
        {ok, []} ->
            ok;
        {ok, Dirs} when is_list(Dirs) ->
            cover:start(),

            ExcludedModules = case application:get_env(covered_excluded_modules) of
                {ok, Mods} when is_list(Dirs) ->
                    Mods;
                _ ->
                    []
            end,

            case ExcludedModules of
                [] ->
                    lists:foreach(fun(D) ->
                        cover:compile_beam_directory(atom_to_list(D))
                    end, Dirs);
                _ ->
                    lists:foreach(fun(D) ->
                        try
                            DStr = atom_to_list(D),
                            {ok, AllBeams} = file:list_dir(DStr),
                            ExcludedModulesFiles = lists:map(fun(M) ->
                                atom_to_list(M) ++ ".beam"
                            end, ExcludedModules),
                            lists:foreach(fun(File) ->
                                case lists:suffix(".beam", File) of
                                    true ->
                                        cover:compile_beam(DStr ++ "/" ++ File);
                                    _ ->
                                        ok
                                end
                            end, AllBeams -- ExcludedModulesFiles)
                        catch
                            _:_ -> ok % a dir may not exist (it is added for other project)
                        end
                    end, Dirs)
            end,
            ok;
        _ ->
            ok
    end.

%%--------------------------------------------------------------------
%% @doc
%% Stops cover server if it is running.
%% @end
%%--------------------------------------------------------------------
-spec maybe_stop_cover() -> ok.
maybe_stop_cover() ->
    case application:get_env(covered_dirs) of
        {ok, []} ->
            ok;
        {ok, Dirs} when is_list(Dirs) ->
            CoverFile = "cv.coverdata",
            cover:export(CoverFile),
            {ok, FileData} = file:read_file(CoverFile),
            ok = file:delete(CoverFile),
            true = is_pid(global:send(?CLEANING_PROC_NAME, {app_ended, node(), FileData})),
            cover:stop(),
            ok;
        _ ->
            ok
    end.

%%%===================================================================
%%% Internal functions
%%%===================================================================

%%--------------------------------------------------------------------
%% @private
%% @doc
%% Stops all started applications
%% @end
%%--------------------------------------------------------------------
-spec stop_applications(Config :: list(), Apps :: [{AppName :: atom(), ConfigName :: atom()}]) -> ok.
stop_applications(Config, Apps) ->
    lists:foreach(
        fun({AppName, ConfigName}) ->
            Nodes = ?config(ConfigName, Config),
            lists:foreach(fun(N) ->
                ok = rpc:call(N, application, stop, [AppName])
            end, Nodes)
        end, Apps
    ).

%%--------------------------------------------------------------------
%% @private
%% @doc
%% Checks connection with nodes.
%% @end
%%--------------------------------------------------------------------
-spec ping_nodes(Nodes :: list()) -> ok | no_return().
ping_nodes(Nodes) ->
    ping_nodes(Nodes, 300).
ping_nodes(_Nodes, 0) ->
    throw(nodes_connection_error);
ping_nodes(Nodes, Tries) ->
    AllConnected = lists:all(
        fun(Node) ->
            pong == net_adm:ping(Node)
        end, Nodes),
    case AllConnected of
        true -> ok;
        _ ->
            timer:sleep(timer:seconds(1)),
            ping_nodes(Nodes, Tries - 1)
    end.

%%--------------------------------------------------------------------
%% @private
%% @doc
%% Loads modules code on given nodes.
%% @end
%%--------------------------------------------------------------------
-spec load_modules(Nodes :: [node()], Modules :: [module()]) -> ok.
load_modules(Nodes, Modules) ->
    lists:foreach(fun(Node) ->
        lists:foreach(fun(Module) ->
            {Module, Binary, Filename} = code:get_object_code(Module),
            rpc:call(Node, code, delete, [Module], ?TIMEOUT),
            rpc:call(Node, code, purge, [Module], ?TIMEOUT),
            ?assertEqual({module, Module}, rpc:call(
                Node, code, load_binary, [Module, Filename, Binary], ?TIMEOUT
            ))
        end, Modules)
    end, Nodes).


%%%===================================================================
%%% Internal functions
%%%===================================================================

%%--------------------------------------------------------------------
%% @private
%% @doc
%% Get one key by concatenating many json keys, separated with "/" 
%% @end
%%--------------------------------------------------------------------
-spec get_json_key(Node :: atom(), Domain :: string(), NodeType :: string(),
    Key :: string()) -> string().
get_json_key(Node, Domain, NodeType, Key) ->
    [NodeName, DomainName | _] = string:tokens(utils:get_host(Node), "."),
    string:join([Domain, DomainName, NodeType, NodeName, Key], "/").

%%--------------------------------------------------------------------
%% @private
%% @doc
%% Get cookies for each Node in Nodes list.
%% CookieKey is the nested json key, independent of node type.
%% Returns list of tuples {Node, Cookie}
%% @end
%%--------------------------------------------------------------------
-spec get_cookies(Nodes :: [node()] | [] | undefined, AppName :: string(), CookieKey :: string(),
    DescriptionFile :: string()) -> [{Node :: node(), Cookie :: atom()}] | [].
get_cookies(undefined, _AppName, _CookieKey, _DescriptionFile) -> [];
get_cookies([], _AppName, _CookieKey, _DescriptionFile) -> [];
get_cookies(Nodes, AppName, CookieKey, DescriptionFile) ->
    lists:map(fun(Node) ->
        Key = case AppName of
            oz_worker ->
                get_json_key(Node, "zone_domains", "oz_worker", CookieKey);
            cluster_manager ->
                [
                    get_json_key(Node, "zone_domains", "cluster_manager", CookieKey),
                    get_json_key(Node, "provider_domains", "cluster_manager", CookieKey),
                    get_json_key(Node, "cluster_domains", "cluster_manager", CookieKey)
                ];
            op_worker ->
                get_json_key(Node, "provider_domains", "op_worker", CookieKey);
            cluster_worker ->
                get_json_key(Node, "cluster_domains", "cluster_worker", CookieKey)
        end,
        case AppName of
            cluster_manager ->
                %% if AppName is cluster_manager, the Key is a list
                %% choose value that is different that undefined,
                %% there should be only one such value
                FilterUndefined = fun F([H | T]) ->
                    case json_parser:get_value(H, DescriptionFile, "/") of
                        undefined -> F(T);
                        Value -> {Node, Value}
                    end
                end,
                FilterUndefined(Key);
            _ -> {Node, json_parser:get_value(Key, DescriptionFile, "/")}
        end
    end, Nodes).

%%--------------------------------------------------------------------
%% @private
%% @doc
%% Set cookies for each Node in NodesWithCookies list
%% @end
%%--------------------------------------------------------------------
-spec set_cookies([{node(), atom()}]) -> ok.
set_cookies(NodesWithCookies) ->
    lists:foreach(fun({N, C}) ->
        erlang:set_cookie(N, C)
    end, NodesWithCookies).<|MERGE_RESOLUTION|>--- conflicted
+++ resolved
@@ -74,13 +74,8 @@
         utils:cmd(["echo", "'" ++ DescriptionFile ++ ":'", ">> prepare_test_environment.log"]),
         utils:cmd(["echo", "'" ++ DescriptionFile ++ ":'", ">> prepare_test_environment_error.log"]),
 
-<<<<<<< HEAD
         StartLogRaw = list_to_binary(utils:cmd([EnvUpScript,
-            %% Function is used durgin OP or GR tests so starts OP or GR - not both
-=======
-        StartLog = list_to_binary(utils:cmd([EnvUpScript,
             %% Function is used durgin OP or OZ tests so starts OP or OZ - not both
->>>>>>> 14b2fc29
             "--bin-cluster-worker", ProjectRoot,
             "--bin-worker", ProjectRoot,
             "--bin-oz", ProjectRoot,
