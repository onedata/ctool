--- conflicted
+++ resolved
@@ -27,17 +27,10 @@
 -spec prepare_test_environment(Config :: list(), DescriptionFile :: string(),
     Module :: module()) -> Result :: list() | {fail, tuple()}.
 prepare_test_environment(Config, DescriptionFile, Module) ->
-<<<<<<< HEAD
-    try
-        DataDir = proplists:get_value(data_dir, Config),
-        CtTestRoot = filename:join(DataDir, ".."),
-        ProjectRoot = filename:join(CtTestRoot, ".."),
-=======
     DataDir = ?config(data_dir, Config),
     PrivDir = ?config(priv_dir, Config),
     CtTestRoot = filename:join(DataDir, ".."),
     ProjectRoot = filename:join(CtTestRoot, ".."),
->>>>>>> 598aeeec
 
         ConfigWithPaths =
             [{ct_test_root, CtTestRoot}, {project_root, ProjectRoot} | Config],
@@ -45,10 +38,6 @@
         ProviderUpScript =
             filename:join([ProjectRoot, "bamboos", "docker", "provider_up.py"]),
 
-<<<<<<< HEAD
-        StartLog = cmd([ProviderUpScript, "-b", ProjectRoot, DescriptionFile]),
-        EnvDesc = json_parser:parse_json_binary_to_atom_proplist(StartLog),
-=======
     LogsDir = filename:join(PrivDir, atom_to_list(Module) ++ "_logs"),
     os:cmd("mkdir -p " ++ LogsDir),
 
@@ -58,7 +47,6 @@
         DescriptionFile]),
 
     EnvDesc = json_parser:parse_json_binary_to_atom_proplist(StartLog),
->>>>>>> 598aeeec
 
         Dns = ?config(dns, EnvDesc),
         Workers = ?config(op_worker_nodes, EnvDesc),
