--- conflicted
+++ resolved
@@ -37,11 +37,7 @@
     {annotations, ".*", {git, "https://github.com/hyperthunk/annotations.git", {tag, "3f257db848"}}},
     {mochiweb, ".*", {git, "https://github.com/mochi/mochiweb.git", {tag, "925a783"}}},
     {websocket_client, ".*", {git, "git://github.com/RoXeon/websocket_client", {tag, "c8a2554"}}},
-<<<<<<< HEAD
-    {ssl2, ".*", {git, "ssh://git@git.plgrid.pl:7999/vfs/erlang-tls.git", {tag, "243b9d1"}}}
-=======
     {ssl2, ".*", {git, "ssh://git@git.plgrid.pl:7999/vfs/erlang-tls.git", {tag, "4ed9aee"}}}
->>>>>>> 4ad1d474
 ]}.
 
 %% pre-hooks
