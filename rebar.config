--- conflicted
+++ resolved
@@ -23,12 +23,8 @@
     {cowboy, ".*", {git, "git://github.com/extend/cowboy.git", {tag, "1.0.0"}}},
     {gproc, ".*", {git, "git://github.com/uwiger/gproc.git", {tag, "0.3"}}},
     {erlydtl, ".*", {git, "git://github.com/evanmiller/erlydtl.git", {tag, "0.8.0"}}},
-<<<<<<< HEAD
-    {n2o, ".*", {git, "git://github.com/5HT/n2o", {tag, "2a038b4"}}}
-=======
-    {n2o, ".*", {git, "git://github.com/5HT/n2o", {tag, "1.8.0"}}},
+    {n2o, ".*", {git, "git://github.com/5HT/n2o", {tag, "2a038b4"}}},
     {mochiweb, ".*", {git, "https://github.com/mochi/mochiweb.git", {tag, "925a783"}}}
->>>>>>> e65d98df
 ]}.
 
 %% pre-hooks
