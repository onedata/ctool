%% rebar plugins
{plugins, [rebar3_hex, rebar3_elixir]}.

%% behaviours should be compiled before other files
{erl_first_files, [
    "src/rebar_git_plugin.erl",
    "src/http/listener_behaviour.erl",
    "src/logging/logger_plugin_behaviour.erl",
    "src/oz/oz_plugin_behaviour.erl"
]}.

{erl_opts, [
    fail_on_warning,
    debug_info
]}.

{dialyzer, [
    {warnings, [error_handling, unknown]},
    {plt_extra_apps, [
        mnesia, ranch, cowboy, ssl, xmerl, jiffy, base64url, ssl_verify_fun,
        macaroons, tools, common_test, meck, inets, runtime_tools, compiler,
        eunit, os_mon, iso8601, edoc, certifi, locus, yamerl
    ]}
]}.

%% eunit opts - Maven-like output formatting
{eunit_opts, [
    verbose,
    {report, {eunit_surefire, [{dir, "./test/eunit_results"}]}}
]}.

%% TODO: VFS-7199 enable after upgrade to Erlang 18.3
%% Test coverage
%% {cover_enabled, true}.

{deps, [
    {ranch, {git, "https://github.com/ninenines/ranch.git", {ref, "af1508c4a729"}}},
    {cowboy, {git, "https://github.com/ninenines/cowboy.git", {tag, "2.9.0"}}},
    {hackney, {git, "https://github.com/benoitc/hackney", {tag, "1.17.4"}}},
    {meck, {git, "https://github.com/eproxus/meck.git", {tag, "0.9.2"}}},
    {lager, "3.9.2"},
<<<<<<< HEAD
    {jiffy, {git, "https://github.com/davisp/jiffy.git", {ref, "1.1.1"}}},
    {macaroons, {git, "ssh://git@git.onedata.org:7999/vfs/macaroons.git", {ref, "fd8ef880cb356"}}},
    {gen_smtp, {git, "https://github.com/Vagabond/gen_smtp.git", {tag, "1.1.1"}}},
=======
    {jiffy, {git, "https://github.com/davisp/jiffy.git", {ref, "effc3c9a6847"}}},
    {macaroons, {git, "ssh://git@git.onedata.org:7999/vfs/macaroons.git", {ref, "acdf657592ea"}}},
>>>>>>> c1aa2131
    {iso8601, {git, "https://github.com/xorver/erlang_iso8601.git", {ref, "72013b0"}}},
    {locus, {git, "https://github.com/g-andrade/locus.git", {ref, "38871b7560d8"}}},
    {yamerl, "0.7.0"},
    {observer_cli, "1.6.2"}
]}.

%% pre-hooks
{pre_hooks, [
    {eunit, "mkdir -p test/eunit_results"}, %% Make dir for eunit' surefire test results
    {eunit, "epmd -daemon"}, %% Sometimes, in some cases epmd daemon doesn't start during eunit tests, so we need to force start it
    %% NIFs compilation
    {compile, "mkdir -p priv"},
    {compile, "make -C c_src"}
]}.

%% Cleanup
{clean_files, [
    "./c_src/*/*.o",
    "test/eunit_results",
    "./priv/*.so"
]}.

{overrides, [
    {override, jiffy, [
        {plugins, [pc]},
        {artifacts, ["priv/jiffy.so"]},
        {provider_hooks, [
            {post,
                [
                    {compile, {pc, compile}},
                    {clean, {pc, clean}}
                ]
            }]
        }
    ]}
]}.<|MERGE_RESOLUTION|>--- conflicted
+++ resolved
@@ -39,14 +39,8 @@
     {hackney, {git, "https://github.com/benoitc/hackney", {tag, "1.17.4"}}},
     {meck, {git, "https://github.com/eproxus/meck.git", {tag, "0.9.2"}}},
     {lager, "3.9.2"},
-<<<<<<< HEAD
-    {jiffy, {git, "https://github.com/davisp/jiffy.git", {ref, "1.1.1"}}},
-    {macaroons, {git, "ssh://git@git.onedata.org:7999/vfs/macaroons.git", {ref, "fd8ef880cb356"}}},
-    {gen_smtp, {git, "https://github.com/Vagabond/gen_smtp.git", {tag, "1.1.1"}}},
-=======
     {jiffy, {git, "https://github.com/davisp/jiffy.git", {ref, "effc3c9a6847"}}},
     {macaroons, {git, "ssh://git@git.onedata.org:7999/vfs/macaroons.git", {ref, "acdf657592ea"}}},
->>>>>>> c1aa2131
     {iso8601, {git, "https://github.com/xorver/erlang_iso8601.git", {ref, "72013b0"}}},
     {locus, {git, "https://github.com/g-andrade/locus.git", {ref, "38871b7560d8"}}},
     {yamerl, "0.7.0"},
