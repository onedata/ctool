%%%--------------------------------------------------------------------
%%% @author Michal Wrzeszcz
%%% @copyright (C) 2015 ACK CYFRONET AGH
%%% This software is released under the MIT license
%%% cited in 'LICENSE.txt'.
%%% @end
%%%--------------------------------------------------------------------
%%% @doc This file contains definitions of annotations used during
%%% performance tests.
%%% @end
%%%--------------------------------------------------------------------
-module(perf_test).
-author("Michal Wrzeszcz").

-annotation('function').
-include_lib("annotations/include/types.hrl").

-export([around_advice/4]).

%%%===================================================================
%%% API
%%%===================================================================

%%--------------------------------------------------------------------
%% @doc
%% Function executed instead of annotated function. May start
%% annotated function inside.
%% @end
%%--------------------------------------------------------------------
-spec around_advice(#annotation{}, M :: atom(), F :: atom(), Inputs :: list()) ->
    Result :: term().
around_advice(#annotation{data = {perf_cases, Cases}}, M, F, Inputs) ->
    case os:getenv("perf_test") of
        "true" ->
            Cases;
        _ ->
            annotation:call_advised(M, F, Inputs)
    end;

around_advice(#annotation{data = {_, _} = SingleExt}, M, F, Inputs) ->
    around_advice(#annotation{data=[SingleExt]}, M, F, Inputs);

around_advice(#annotation{data = ConfExt}, M, F, Inputs) when is_list(ConfExt)->
    case os:getenv("perf_test") of
        "true" ->
            process_flag(trap_exit, true),
            Repeats = proplists:get_value(repeats, ConfExt, 1),
            case proplists:get_value(perf_configs, ConfExt, []) of
                [] ->
                    Ext = proplists:get_value(perf_config, ConfExt, []),
                    exec_perf_config(M, F, Inputs, Ext, Repeats);
                Exts ->
                    lists:foreach(
                        fun(Ext) -> exec_perf_config(M, F, Inputs, Ext, Repeats) end,
                        Exts)
            end;
        _ ->
            Ext = proplists:get_value(ct_config, ConfExt, []),
            [I1] = Inputs,  % get first arg (test config)
            annotation:call_advised(M, F, [I1 ++ Ext])
    end;

around_advice(#annotation{}, M, F, Inputs) ->
    around_advice(#annotation{data=[]}, M, F, Inputs).

%%%===================================================================
%%% Internal functions
%%%===================================================================

%%--------------------------------------------------------------------
%% @doc
%% Executes multiple test configurations.
%% @end
%%--------------------------------------------------------------------
-spec exec_perf_config(M :: atom(), F :: atom(), Inputs :: list(),
    Ext :: list() | tuple(), Repeats :: integer()) -> ok.
exec_perf_config(M, F, Inputs, {Name, ExtList}, Repeats) ->
    exec_perf_config(M, F, Inputs, ExtList, Name, Repeats);
exec_perf_config(M, F, Inputs, Ext, Repeats) ->
    exec_perf_config(M, F, Inputs, Ext, [], Repeats).

%%--------------------------------------------------------------------
%% @doc
%% Executes multiple test configurations.
%% @end
%%--------------------------------------------------------------------
-spec exec_perf_config(M :: atom(), F :: atom(), Inputs :: list(), Ext :: list(),
    ConfigName :: term(), Repeats :: integer()) -> ok.
exec_perf_config(M, F, Inputs, Ext, ConfigName, Repeats) ->
<<<<<<< HEAD
  [I1] = Inputs,  % get first arg (test config)
  [ValuesSums, ValuesLists, OkNum, Errors] = exec_multiple_tests(M, F, [I1 ++ Ext], Repeats),
  Json = case file:read_file("perf_results") of
    {ok, FileBinary} ->
      json_parser:parse_json_binary_to_atom_proplist(FileBinary);
    _ ->
      []
  end,
  {ok, File} = file:open("perf_results", [write]),


  MJson = proplists:get_value(M, Json, []),
  Json2 = proplists:delete(M, Json),

  FJson = proplists:get_value(F, MJson, []),
  MJson2 = proplists:delete(F, MJson),

  ConfKey = case ConfigName of
    N when is_atom(N) -> N;
    _ -> list_to_atom("config" ++ integer_to_list(length(FJson)+1))
  end,

  Json3 = [
    {M, [
      {F, [
        {ConfKey,
          [
            {config_extension, Ext},
            {repeats, Repeats},
            {ok_counter, OkNum},
            {results_sums, ValuesSums},
            {results_lists, ValuesLists},
            {errors, Errors}
          ]
        }
      | FJson]}
    | MJson2]}
  | Json2],

  file:write(File, [iolist_to_binary(mochijson2:encode(prepare_to_write(Json3)))]),
  file:close(File),
  ok.
=======
    [I1] = Inputs,  % get first arg (test config)
    [Values, OkNum, Errors] = exec_multiple_tests(M, F, [I1 ++ Ext], Repeats),
    Json = case file:read_file("perf_results") of
               {ok, FileBinary} ->
                   json_parser:parse_json_binary_to_atom_proplist(FileBinary);
               _ ->
                   []
           end,
    {ok, File} = file:open("perf_results", [write]),


    MJson = proplists:get_value(M, Json, []),
    Json2 = proplists:delete(M, Json),

    FJson = proplists:get_value(F, MJson, []),
    MJson2 = proplists:delete(F, MJson),

    ConfKey = case ConfigName of
                  N when is_atom(N) -> N;
                  _ -> list_to_atom("config" ++ integer_to_list(length(FJson)+1))
              end,

    Json3 = [
        {M, [
            {F, [
                {ConfKey,
                    [
                        {config_extension, Ext},
                        {repeats, Repeats},
                        {ok_counter, OkNum},
                        {results, {struct, Values}},
                        {errors, Errors}
                    ]
                }
                | FJson]}
            | MJson2]}
        | Json2],

    file:write(File, [iolist_to_binary(mochijson2:encode(prepare_to_write(Json3)))]),
    file:close(File),
    ok.
>>>>>>> 01ac028c

%%--------------------------------------------------------------------
%% @doc
%% Executes test configuration many times. Returns [ValuesSums, ValuesLists, OkNum, Errors].
%% @end
%%--------------------------------------------------------------------
-spec exec_multiple_tests(M :: atom(), F :: atom(), Inputs :: list(),
    Count :: integer()) -> list().
exec_multiple_tests(M, F, Inputs, Count) ->
<<<<<<< HEAD
  exec_multiple_tests(M, F, Inputs, Count, [], [], 0, []).

exec_multiple_tests(_M, _F, _Inputs, 0, ValuesSums, ValuesLists, OkNum, Errors) ->
  ReversedValuesLists = lists:map(fun({K, Val}) ->
    {K, lists:reverse(Val)}
  end, ValuesLists),
  [ValuesSums, ReversedValuesLists, OkNum, lists:reverse(Errors)];

exec_multiple_tests(M, F, Inputs, Count, ValuesSums, ValuesLists, OkNum, Errors) ->
  case exec_test(M, F, Inputs) of
    {error, E} ->
      exec_multiple_tests(M, F, Inputs, Count - 1, ValuesSums, ValuesLists, OkNum, [E | Errors]);
    V ->
      case ValuesSums of
        [] ->
          InitValuesLists = lists:map(fun({K, Val}) ->
            {K, [Val]}
          end, V),
          exec_multiple_tests(M, F, Inputs, Count - 1, V, InitValuesLists, OkNum + 1, Errors);
        _ ->
          NewVSums = lists:zipwith(fun({K, V1}, {K, V2}) ->
            {K, V1 + V2}
          end, V, ValuesSums),
          NewVLists = lists:zipwith(fun({K, V1}, {K, V2}) ->
            {K, [V1 | V2]}
          end, V, ValuesLists),
          exec_multiple_tests(M, F, Inputs, Count - 1, NewVSums, NewVLists, OkNum + 1, Errors)
      end
  end.
=======
    exec_multiple_tests(M, F, Inputs, Count, [], 0, []).

exec_multiple_tests(_M, _F, _Inputs, 0, Values, OkNum, Errors) ->
    [Values, OkNum, Errors];

exec_multiple_tests(M, F, Inputs, Count, Values, OkNum, Errors) ->
    case exec_test(M, F, Inputs) of
        {error, E} ->
            exec_multiple_tests(M, F, Inputs, Count - 1, Values, OkNum, [E | Errors]);
        V ->
            case Values of
                [] ->
                    exec_multiple_tests(M, F, Inputs, Count - 1, V, OkNum + 1, Errors);
                _ ->
                    NewV = lists:zipwith(fun({K, V1}, {K, V2}) ->
                        {K, V1 + V2}
                    end, V, Values),
                    exec_multiple_tests(M, F, Inputs, Count - 1, NewV, OkNum + 1, Errors)
            end
    end.
>>>>>>> 01ac028c

%%--------------------------------------------------------------------
%% @doc
%% Executes test configuration and returns lists of pairs {key, value} to be logged.
%% @end
%%--------------------------------------------------------------------
-spec exec_test(M :: atom(), F :: atom(), Inputs :: list()) ->
    list() | {error, term()}.
exec_test(M, F, Inputs) ->
<<<<<<< HEAD
  try
    BeforeProcessing = os:timestamp(),
    Ans = annotation:call_advised(M, F, Inputs),
    AfterProcessing = os:timestamp(),
    case check_links() of
      ok ->
        TestTime = timer:now_diff(AfterProcessing, BeforeProcessing),
        case Ans of
          {K, V} when is_number(V) ->
            [{test_time, TestTime}, {K, V}];
          AnsList when is_list(AnsList) ->
            lists:foldl(fun(AnsPart, Acc) ->
              case AnsPart of
                {K2, V2} when is_number(V2) ->
                  [{K2, V2} | Acc];
                _ ->
                  Acc
              end
            end, [{test_time, TestTime}], AnsList);
          _ ->
            [{test_time, TestTime}]
        end;
      E ->
        E
    end
  catch
    E1:E2 ->
      {error, gui_str:format("~p:~p~n~p", [E1, E2, erlang:get_stacktrace()])}
  end.
=======
    try
        BeforeProcessing = os:timestamp(),
        Ans = annotation:call_advised(M, F, Inputs),
        AfterProcessing = os:timestamp(),
        case check_links() of
            ok ->
                TestTime = timer:now_diff(AfterProcessing, BeforeProcessing),
                case Ans of
                    {K, V} when is_number(V) ->
                        [{test_time, TestTime}, {K, V}];
                    AnsList when is_list(AnsList) ->
                        lists:foldl(fun(AnsPart, Acc) ->
                            case AnsPart of
                                {K2, V2} when is_number(V2) ->
                                    [{K2, V2} | Acc];
                                _ ->
                                    Acc
                            end
                        end, [{test_time, TestTime}], AnsList);
                    _ ->
                        [{test_time, TestTime}]
                end;
            E ->
                E
        end
    catch
        _:E2 ->
            {error, {E2, list_to_binary(io_lib:fwrite("~p", [erlang:get_stacktrace()]))}}
    end.
>>>>>>> 01ac028c

%%--------------------------------------------------------------------
%% @doc
%% Checks if linked processes have not failed.
%% @end
%%--------------------------------------------------------------------
-spec check_links() -> ok | {error, term()}.
check_links() ->
    receive
        {'EXIT', _, normal} ->
            check_links();
        {'EXIT',_,_} ->
            {error, linked_proc_error}
    after 0 ->
        ok
    end.

%%--------------------------------------------------------------------
%% @doc
%% Prepares input to results file.
%% @end
%%--------------------------------------------------------------------
<<<<<<< HEAD
-spec prepare_to_write(Input :: term()) -> term().
prepare_to_write({struct, List}) ->
  prepare_to_write(List);

prepare_to_write([{_,_} | _] = Input) ->
  {struct, lists:map(fun(I) -> prepare_to_write(I) end, Input)};
=======
-spec prepare_to_write(Input :: term()) -> tuple().
prepare_to_write({struct, List}) ->
    prepare_to_write(List);

prepare_to_write(Input) when is_list(Input) ->
    {struct, lists:map(fun(I) -> prepare_to_write(I) end, Input)};
>>>>>>> 01ac028c

prepare_to_write({K, V}) when is_list(V) ->
    {K, prepare_to_write(V)};

prepare_to_write({K, V}) ->
<<<<<<< HEAD
  {K, V};

prepare_to_write(Any) ->
  Any.
=======
    {K, V}.
>>>>>>> 01ac028c
<|MERGE_RESOLUTION|>--- conflicted
+++ resolved
@@ -87,7 +87,6 @@
 -spec exec_perf_config(M :: atom(), F :: atom(), Inputs :: list(), Ext :: list(),
     ConfigName :: term(), Repeats :: integer()) -> ok.
 exec_perf_config(M, F, Inputs, Ext, ConfigName, Repeats) ->
-<<<<<<< HEAD
   [I1] = Inputs,  % get first arg (test config)
   [ValuesSums, ValuesLists, OkNum, Errors] = exec_multiple_tests(M, F, [I1 ++ Ext], Repeats),
   Json = case file:read_file("perf_results") of
@@ -99,16 +98,16 @@
   {ok, File} = file:open("perf_results", [write]),
 
 
-  MJson = proplists:get_value(M, Json, []),
-  Json2 = proplists:delete(M, Json),
-
-  FJson = proplists:get_value(F, MJson, []),
-  MJson2 = proplists:delete(F, MJson),
-
-  ConfKey = case ConfigName of
-    N when is_atom(N) -> N;
-    _ -> list_to_atom("config" ++ integer_to_list(length(FJson)+1))
-  end,
+    MJson = proplists:get_value(M, Json, []),
+    Json2 = proplists:delete(M, Json),
+
+    FJson = proplists:get_value(F, MJson, []),
+    MJson2 = proplists:delete(F, MJson),
+
+    ConfKey = case ConfigName of
+                  N when is_atom(N) -> N;
+                  _ -> list_to_atom("config" ++ integer_to_list(length(FJson)+1))
+              end,
 
   Json3 = [
     {M, [
@@ -127,52 +126,9 @@
     | MJson2]}
   | Json2],
 
-  file:write(File, [iolist_to_binary(mochijson2:encode(prepare_to_write(Json3)))]),
-  file:close(File),
-  ok.
-=======
-    [I1] = Inputs,  % get first arg (test config)
-    [Values, OkNum, Errors] = exec_multiple_tests(M, F, [I1 ++ Ext], Repeats),
-    Json = case file:read_file("perf_results") of
-               {ok, FileBinary} ->
-                   json_parser:parse_json_binary_to_atom_proplist(FileBinary);
-               _ ->
-                   []
-           end,
-    {ok, File} = file:open("perf_results", [write]),
-
-
-    MJson = proplists:get_value(M, Json, []),
-    Json2 = proplists:delete(M, Json),
-
-    FJson = proplists:get_value(F, MJson, []),
-    MJson2 = proplists:delete(F, MJson),
-
-    ConfKey = case ConfigName of
-                  N when is_atom(N) -> N;
-                  _ -> list_to_atom("config" ++ integer_to_list(length(FJson)+1))
-              end,
-
-    Json3 = [
-        {M, [
-            {F, [
-                {ConfKey,
-                    [
-                        {config_extension, Ext},
-                        {repeats, Repeats},
-                        {ok_counter, OkNum},
-                        {results, {struct, Values}},
-                        {errors, Errors}
-                    ]
-                }
-                | FJson]}
-            | MJson2]}
-        | Json2],
-
     file:write(File, [iolist_to_binary(mochijson2:encode(prepare_to_write(Json3)))]),
     file:close(File),
     ok.
->>>>>>> 01ac028c
 
 %%--------------------------------------------------------------------
 %% @doc
@@ -182,7 +138,6 @@
 -spec exec_multiple_tests(M :: atom(), F :: atom(), Inputs :: list(),
     Count :: integer()) -> list().
 exec_multiple_tests(M, F, Inputs, Count) ->
-<<<<<<< HEAD
   exec_multiple_tests(M, F, Inputs, Count, [], [], 0, []).
 
 exec_multiple_tests(_M, _F, _Inputs, 0, ValuesSums, ValuesLists, OkNum, Errors) ->
@@ -212,28 +167,6 @@
           exec_multiple_tests(M, F, Inputs, Count - 1, NewVSums, NewVLists, OkNum + 1, Errors)
       end
   end.
-=======
-    exec_multiple_tests(M, F, Inputs, Count, [], 0, []).
-
-exec_multiple_tests(_M, _F, _Inputs, 0, Values, OkNum, Errors) ->
-    [Values, OkNum, Errors];
-
-exec_multiple_tests(M, F, Inputs, Count, Values, OkNum, Errors) ->
-    case exec_test(M, F, Inputs) of
-        {error, E} ->
-            exec_multiple_tests(M, F, Inputs, Count - 1, Values, OkNum, [E | Errors]);
-        V ->
-            case Values of
-                [] ->
-                    exec_multiple_tests(M, F, Inputs, Count - 1, V, OkNum + 1, Errors);
-                _ ->
-                    NewV = lists:zipwith(fun({K, V1}, {K, V2}) ->
-                        {K, V1 + V2}
-                    end, V, Values),
-                    exec_multiple_tests(M, F, Inputs, Count - 1, NewV, OkNum + 1, Errors)
-            end
-    end.
->>>>>>> 01ac028c
 
 %%--------------------------------------------------------------------
 %% @doc
@@ -243,7 +176,6 @@
 -spec exec_test(M :: atom(), F :: atom(), Inputs :: list()) ->
     list() | {error, term()}.
 exec_test(M, F, Inputs) ->
-<<<<<<< HEAD
   try
     BeforeProcessing = os:timestamp(),
     Ans = annotation:call_advised(M, F, Inputs),
@@ -273,37 +205,6 @@
     E1:E2 ->
       {error, gui_str:format("~p:~p~n~p", [E1, E2, erlang:get_stacktrace()])}
   end.
-=======
-    try
-        BeforeProcessing = os:timestamp(),
-        Ans = annotation:call_advised(M, F, Inputs),
-        AfterProcessing = os:timestamp(),
-        case check_links() of
-            ok ->
-                TestTime = timer:now_diff(AfterProcessing, BeforeProcessing),
-                case Ans of
-                    {K, V} when is_number(V) ->
-                        [{test_time, TestTime}, {K, V}];
-                    AnsList when is_list(AnsList) ->
-                        lists:foldl(fun(AnsPart, Acc) ->
-                            case AnsPart of
-                                {K2, V2} when is_number(V2) ->
-                                    [{K2, V2} | Acc];
-                                _ ->
-                                    Acc
-                            end
-                        end, [{test_time, TestTime}], AnsList);
-                    _ ->
-                        [{test_time, TestTime}]
-                end;
-            E ->
-                E
-        end
-    catch
-        _:E2 ->
-            {error, {E2, list_to_binary(io_lib:fwrite("~p", [erlang:get_stacktrace()]))}}
-    end.
->>>>>>> 01ac028c
 
 %%--------------------------------------------------------------------
 %% @doc
@@ -326,31 +227,18 @@
 %% Prepares input to results file.
 %% @end
 %%--------------------------------------------------------------------
-<<<<<<< HEAD
 -spec prepare_to_write(Input :: term()) -> term().
 prepare_to_write({struct, List}) ->
   prepare_to_write(List);
 
 prepare_to_write([{_,_} | _] = Input) ->
   {struct, lists:map(fun(I) -> prepare_to_write(I) end, Input)};
-=======
--spec prepare_to_write(Input :: term()) -> tuple().
-prepare_to_write({struct, List}) ->
-    prepare_to_write(List);
-
-prepare_to_write(Input) when is_list(Input) ->
-    {struct, lists:map(fun(I) -> prepare_to_write(I) end, Input)};
->>>>>>> 01ac028c
 
 prepare_to_write({K, V}) when is_list(V) ->
-    {K, prepare_to_write(V)};
+  {K, prepare_to_write(V)};
 
 prepare_to_write({K, V}) ->
-<<<<<<< HEAD
   {K, V};
 
 prepare_to_write(Any) ->
-  Any.
-=======
-    {K, V}.
->>>>>>> 01ac028c
+  Any.