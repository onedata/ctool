--- conflicted
+++ resolved
@@ -38,15 +38,9 @@
     end;
 
 around_advice(#annotation{data = {_, _} = SingleExt}, M, F, Inputs) ->
-<<<<<<< HEAD
-    around_advice(#annotation{data = [SingleExt]}, M, F, Inputs);
-
-around_advice(#annotation{data = ConfExt}, M, F, Inputs) when is_list(ConfExt) ->
-=======
     around_advice(#annotation{data=[SingleExt]}, M, F, Inputs);
 
 around_advice(#annotation{data = ConfExt}, M, F, Inputs) when is_list(ConfExt)->
->>>>>>> 01ac028c
     case os:getenv("perf_test") of
         "true" ->
             process_flag(trap_exit, true),
@@ -57,12 +51,7 @@
                     exec_perf_config(M, F, Inputs, Ext, Repeats);
                 Exts ->
                     lists:foreach(
-<<<<<<< HEAD
-                        fun(Ext) ->
-                            exec_perf_config(M, F, Inputs, Ext, Repeats) end,
-=======
                         fun(Ext) -> exec_perf_config(M, F, Inputs, Ext, Repeats) end,
->>>>>>> 01ac028c
                         Exts)
             end;
         _ ->
@@ -72,11 +61,7 @@
     end;
 
 around_advice(#annotation{}, M, F, Inputs) ->
-<<<<<<< HEAD
-    around_advice(#annotation{data = []}, M, F, Inputs).
-=======
     around_advice(#annotation{data=[]}, M, F, Inputs).
->>>>>>> 01ac028c
 
 %%%===================================================================
 %%% Internal functions
@@ -121,12 +106,7 @@
 
     ConfKey = case ConfigName of
                   N when is_atom(N) -> N;
-<<<<<<< HEAD
-                  _ ->
-                      list_to_atom("config" ++ integer_to_list(length(FJson) + 1))
-=======
                   _ -> list_to_atom("config" ++ integer_to_list(length(FJson)+1))
->>>>>>> 01ac028c
               end,
 
     Json3 = [
@@ -145,16 +125,7 @@
             | MJson2]}
         | Json2],
 
-<<<<<<< HEAD
-    try
-        file:write(File, [iolist_to_binary(mochijson2:encode(prepare_to_write(Json3)))])
-    catch
-        _:Err ->
-            ct:print("~p ~n~p", [Err, erlang:get_stacktrace()])
-    end,
-=======
     file:write(File, [iolist_to_binary(mochijson2:encode(prepare_to_write(Json3)))]),
->>>>>>> 01ac028c
     file:close(File),
     ok.
 
@@ -235,11 +206,7 @@
     receive
         {'EXIT', _, normal} ->
             check_links();
-<<<<<<< HEAD
-        {'EXIT', _, _} ->
-=======
         {'EXIT',_,_} ->
->>>>>>> 01ac028c
             {error, linked_proc_error}
     after 0 ->
         ok
